--- conflicted
+++ resolved
@@ -2,13 +2,8 @@
 #      environment configuration  #
 #---------------------------------#
 os: Unstable
-<<<<<<< HEAD
-version: 2.2.{build}.0
+version: 2.3.{build}.0
 install:
-=======
-version: 2.3.{build}.0
-install: 
->>>>>>> 07e3cbcc
   - cinst -y pester
   - git clone https://github.com/PowerShell/DscResource.Tests
   - ps: Push-Location
