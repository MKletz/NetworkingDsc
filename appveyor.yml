#---------------------------------#
#      environment configuration  #
#---------------------------------#
os: Unstable
version: 2.5.{build}.0
install:
<<<<<<< HEAD
  - cinst -y pester
  - git clone https://github.com/PlagueHO/DscResource.Tests
=======
  - cinst -y pester --version 3.3.13
  - git clone https://github.com/PowerShell/DscResource.Tests
>>>>>>> 977ac511
  - ps: Push-Location
  - cd DscResource.Tests
  - ps: Import-Module .\TestHelper.psm1 -force
  - ps: Pop-Location
  - ps: Get-PackageProvider -name nuget -ForceBootStrap -Force

#---------------------------------#
#      build configuration        #
#---------------------------------#

build: false

#---------------------------------#
#      test configuration         #
#---------------------------------#

test_script:
    - ps: |
        $testResultsFile = ".\TestsResults.xml"
        $res = Invoke-Pester -OutputFormat NUnitXml -OutputFile $testResultsFile -PassThru
        (New-Object 'System.Net.WebClient').UploadFile("https://ci.appveyor.com/api/testresults/nunit/$($env:APPVEYOR_JOB_ID)", (Resolve-Path $testResultsFile))
        if ($res.FailedCount -gt 0) {
            throw "$($res.FailedCount) tests failed."
        }

#---------------------------------#
#      deployment configuration   #
#---------------------------------#

# scripts to run before deployment
deploy_script:
  - ps: |
      # Creating project artifact
      $stagingDirectory = (Resolve-Path ..).Path
      $manifest = Join-Path $pwd "xNetworking.psd1"
      (Get-Content $manifest -Raw).Replace("2.5.0.0", $env:APPVEYOR_BUILD_VERSION) | Out-File $manifest
      $zipFilePath = Join-Path $stagingDirectory "$(Split-Path $pwd -Leaf).zip"
      Add-Type -assemblyname System.IO.Compression.FileSystem
      [System.IO.Compression.ZipFile]::CreateFromDirectory($pwd, $zipFilePath)

      # Creating NuGet package artifact
      New-Nuspec -packageName $env:APPVEYOR_PROJECT_NAME -version $env:APPVEYOR_BUILD_VERSION -author "Microsoft" -owners "Microsoft" -licenseUrl "https://github.com/PowerShell/DscResources/blob/master/LICENSE" -projectUrl "https://github.com/$($env:APPVEYOR_REPO_NAME)" -packageDescription $env:APPVEYOR_PROJECT_NAME -tags "DesiredStateConfiguration DSC DSCResourceKit" -destinationPath .
      nuget pack ".\$($env:APPVEYOR_PROJECT_NAME).nuspec" -outputdirectory .
      $nuGetPackageName = $env:APPVEYOR_PROJECT_NAME + "." + $env:APPVEYOR_BUILD_VERSION + ".nupkg"
      $nuGetPackagePath = (Get-ChildItem $nuGetPackageName).FullName

      @(
          # You can add other artifacts here
          $zipFilePath,
          $nuGetPackagePath
      ) | % {
          Write-Host "Pushing package $_ as Appveyor artifact"
          Push-AppveyorArtifact $_
        }<|MERGE_RESOLUTION|>--- conflicted
+++ resolved
@@ -4,13 +4,8 @@
 os: Unstable
 version: 2.5.{build}.0
 install:
-<<<<<<< HEAD
-  - cinst -y pester
-  - git clone https://github.com/PlagueHO/DscResource.Tests
-=======
   - cinst -y pester --version 3.3.13
   - git clone https://github.com/PowerShell/DscResource.Tests
->>>>>>> 977ac511
   - ps: Push-Location
   - cd DscResource.Tests
   - ps: Import-Module .\TestHelper.psm1 -force
