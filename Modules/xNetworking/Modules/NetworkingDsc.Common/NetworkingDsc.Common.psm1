--- conflicted
+++ resolved
@@ -220,7 +220,7 @@
     {
         New-InvalidOperationException `
             -Message ($LocalizedData.NetAdapterNotFoundError)
-        
+
         # Return a null so that ErrorAction SilentlyContinue works correctly
         return $null
     }
@@ -240,7 +240,7 @@
                     New-InvalidOperationException `
                         -Message ($LocalizedData.InvalidNetAdapterNumberError `
                             -f $matchingAdapters.Count,$InterfaceNumber)
-                    
+
                     # Return a null so that ErrorAction SilentlyContinue works correctly
                     return $null
                 } # if
@@ -413,7 +413,7 @@
             }
 
             [PSCustomObject]@{
-                IPAddress = $SingleIp.split('/')[0] 
+                IPAddress = $SingleIp.split('/')[0]
                 PrefixLength = $PrefixLength
             }
         }
@@ -421,10 +421,7 @@
 }
 
 Export-ModuleMember -Function `
-<<<<<<< HEAD
-    Convert-CIDRToSubhetMask, Get-IPAddressPrefix
-=======
     Convert-CIDRToSubhetMask, `
     Find-NetworkAdapter,
-    Get-DnsClientServerStaticAddress
->>>>>>> 7c773c24
+    Get-DnsClientServerStaticAddress,
+    Get-IPAddressPrefix