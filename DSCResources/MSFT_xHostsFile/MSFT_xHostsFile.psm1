#region localizeddata
if (Test-Path "${PSScriptRoot}\${PSUICulture}")
{
<<<<<<< HEAD
    Import-LocalizedData -BindingVariable LocalizedData -filename MSFT_xHostsFile.psd1 `
=======
    Import-LocalizedData -BindingVariable LocalizedData `
                         -Filename MSFT_xHostsFile.psd1 `
>>>>>>> f2bc34af
                         -BaseDirectory "${PSScriptRoot}\${PSUICulture}"
} 
else
{
    #fallback to en-US
<<<<<<< HEAD
    Import-LocalizedData -BindingVariable LocalizedData -filename MSFT_xHostsFile.psd1 `
=======
    Import-LocalizedData -BindingVariable LocalizedData `
                         -Filename MSFT_xHostsFile.psd1 `
>>>>>>> f2bc34af
                         -BaseDirectory "${PSScriptRoot}\en-US"
}
#endregion

<<<<<<< HEAD
$Script:hostsFilePath = "${env:windir}\system32\drivers\etc\hosts"
=======
>>>>>>> f2bc34af

function Get-TargetResource
{
    [OutputType([System.Collections.Hashtable])]
    param(
        [Parameter(Mandatory = $true)]
        [System.String]
        $HostName,
        
        [Parameter(Mandatory = $false)]
        [System.String]
        $IPAddress,
        
        [Parameter(Mandatory = $false)]
        [System.String]
        [ValidateSet("Present","Absent")]
        $Ensure = "Present"
    )

    Write-Verbose -Message ($LocalizedData.StartingGet -f $HostName)

    $hosts = Get-Content -Path "$env:windir\System32\drivers\etc\hosts"
    $allHosts = $hosts `
           | Where-Object { [System.String]::IsNullOrEmpty($_) -eq $false -and $_.StartsWith('#') -eq $false } `
           | ForEach-Object { 
                $data = $_ -split '\s+'
                if ($data.Length -gt 2) 
                {
                    # Account for host entries that have multiple entries on a single line
                    $result = @()
                    for ($i = 1; $i -lt $data.Length; $i++) 
                    {
                        $result += @{
                            Host = $data[$i]
                            IP = $data[0]
                        }    
                    }
                    return $result
                }
                else 
                {
                    return @{
                        Host = $data[1]
                        IP = $data[0]
                    }    
                }
        } | Select-Object @{ Name="Host"; Expression={$_.Host}}, @{Name="IP"; Expression={$_.IP}}
        
    $hostEntry = $allHosts | Where-Object { $_.Host -eq $HostName }
    
    if ($null -eq $hostEntry) 
    {
        return @{
            HostName = $HostName
            IPAddress = $null
            Ensure = "Absent"
        }
    }
    else 
    {
        return @{
            HostName = $hostEntry.Host
            IPAddress = $hostEntry.IP
            Ensure = "Present"
        }
    }
}

function Set-TargetResource
{
    param(
        [Parameter(Mandatory = $true)]
        [System.String]
        $HostName,
        
        [Parameter(Mandatory = $false)]
        [System.String]
        $IPAddress,
        
        [Parameter(Mandatory = $false)]
        [System.String]
        [ValidateSet("Present","Absent")]
        $Ensure = "Present"
    )
    
    $currentValues = Get-TargetResource @PSBoundParameters
    
    Write-Verbose -Message ($LocalizedData.StartingSet -f $HostName)

    if ($Ensure -eq "Present" -and $PSBoundParameters.ContainsKey("IPAddress") -eq $false) 
    {
        $errorId = 'IPAddressNotPresentError'
        $errorCategory = [System.Management.Automation.ErrorCategory]::InvalidArgument
        $errorMessage = $($LocalizedData.UnableToEnsureWithoutIP) -f $Address,$AddressFamily
        $exception = New-Object -TypeName System.InvalidOperationException `
                                -ArgumentList $errorMessage
        $errorRecord = New-Object -TypeName System.Management.Automation.ErrorRecord `
                                  -ArgumentList $exception, $errorId, $errorCategory, $null

        $PSCmdlet.ThrowTerminatingError($errorRecord)
    }
    
    if ($currentValues.Ensure -eq "Absent" -and $Ensure -eq "Present")
    {
        Write-Verbose -Message ($LocalizedData.CreateNewEntry -f $HostName)
        Add-Content -Path "$env:windir\System32\drivers\etc\hosts" -Value "`r`n$IPAddress`t$HostName"
    }
    else 
    {
        $hosts = Get-Content -Path "$env:windir\System32\drivers\etc\hosts"
        $replace = $hosts | Where-Object { 
            [System.String]::IsNullOrEmpty($_) -eq $false -and $_.StartsWith('#') -eq $false 
        } | Where-Object { $_ -like "*$HostName" }

        $multiLineEntry = $false
        $data = $replace -split '\s+'
        if ($data.Length -gt 2) 
        {
            $multiLineEntry = $true
        }

        if ($currentValues.Ensure -eq "Present" -and $Ensure -eq "Present")
        {
            Write-Verbose -Message ($LocalizedData.UpdateExistingEntry -f $HostName)
            if ($multiLineEntry -eq $true) 
            {
                $newReplaceLine = $replace -replace $HostName, ""
                $hosts = $hosts -replace $replace, $newReplaceLine
                $hosts += "$IPAddress`t$HostName"
            }
            else 
            {
                $hosts = $hosts -replace $replace, "$IPAddress`t$HostName"    
            }
        }
        if ($Ensure -eq "Absent")
        {
            Write-Verbose -Message ($LocalizedData.RemoveEntry -f $HostName)
            if ($multiLineEntry -eq $true) 
            {
                $newReplaceLine = $replace -replace $HostName, ""
                $hosts = $hosts -replace $replace, $newReplaceLine
            }
            else 
            {
                $hosts = $hosts -replace $replace, ""
            }
        }
        $hosts | Set-Content -Path "$env:windir\System32\drivers\etc\hosts"
    }
}

function Test-TargetResource
{
    [OutputType([System.Boolean])]
    param(
        [Parameter(Mandatory = $true)]
        [System.String]
        $HostName,
        
        [Parameter(Mandatory = $false)]
        [System.String]
        $IPAddress,
        
        [Parameter(Mandatory = $false)]
        [System.String]
        [ValidateSet("Present","Absent")]
        $Ensure = "Present"
    )
    
    $currentValues = Get-TargetResource @PSBoundParameters
    Write-Verbose -Message ($LocalizedData.StartingTest -f $HostName)
    
    if ($Ensure -ne $currentValues.Ensure) 
    {
        return $false
    }
   
    if ($Ensure -eq "Present" -and $IPAddress -ne $currentValues.IPAddress) 
    {
        return $false
    }
    return $true
}
<|MERGE_RESOLUTION|>--- conflicted
+++ resolved
@@ -1,31 +1,19 @@
 #region localizeddata
 if (Test-Path "${PSScriptRoot}\${PSUICulture}")
 {
-<<<<<<< HEAD
-    Import-LocalizedData -BindingVariable LocalizedData -filename MSFT_xHostsFile.psd1 `
-=======
     Import-LocalizedData -BindingVariable LocalizedData `
                          -Filename MSFT_xHostsFile.psd1 `
->>>>>>> f2bc34af
                          -BaseDirectory "${PSScriptRoot}\${PSUICulture}"
 } 
 else
 {
     #fallback to en-US
-<<<<<<< HEAD
-    Import-LocalizedData -BindingVariable LocalizedData -filename MSFT_xHostsFile.psd1 `
-=======
     Import-LocalizedData -BindingVariable LocalizedData `
                          -Filename MSFT_xHostsFile.psd1 `
->>>>>>> f2bc34af
                          -BaseDirectory "${PSScriptRoot}\en-US"
 }
 #endregion
 
-<<<<<<< HEAD
-$Script:hostsFilePath = "${env:windir}\system32\drivers\etc\hosts"
-=======
->>>>>>> f2bc34af
 
 function Get-TargetResource
 {
