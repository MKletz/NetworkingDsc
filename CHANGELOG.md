# Versions

## Unreleased

<<<<<<< HEAD
- New Resource: NetAdapterState to enable or disable a network adapter - fixes
  [Issue #365](https://github.com/PowerShell/NetworkingDsc/issues/365)
=======
- MSFT_Proxy:
  - Fixed `ProxyServer`, `ProxyServerExceptions` and `AutoConfigURL`
    parameters so that they correctly support strings longer than 255
    characters - fixes [Issue #378](https://github.com/PowerShell/NetworkingDsc/issues/378).
>>>>>>> e38b7e3f

## 7.0.0.0

- Refactored module folder structure to move resource to root folder of
  repository and remove test harness - fixes [Issue #372](https://github.com/PowerShell/NetworkingDsc/issues/372).
- Removed module conflict tests because only required for harness style
  modules.
- Opted into Common Tests 'Validate Example Files To Be Published',
  'Validate Markdown Links' and 'Relative Path Length'.
- Added 'DscResourcesToExport' to manifest to improve information in
  PowerShell Gallery and removed wildcards from 'FunctionsToExport',
  'CmdletsToExport', 'VariablesToExport' and 'AliasesToExport' - fixes
  [Issue #376](https://github.com/PowerShell/NetworkingDsc/issues/376).
- MSFT_NetIPInterface:
  - Added `Dhcp`, `WeakHostReceive` and `WeakHostSend` parameters so that
    MSFT_DHCPClient, MSFT_WeakHostReceive, MSFT_WeakHostSend can be
    deprecated - fixes [Issue #360](https://github.com/PowerShell/NetworkingDsc/issues/360).
- MSFT_DhcpClient:
  - BREAKING CHANGE: Resource has been deprecated and replaced by `Dhcp`
    parameter in MSFT_NetIPInterface.
- MSFT_WeakHostReceive:
  - BREAKING CHANGE: Resource has been deprecated and replaced by `WeakHostReceive`
    parameter in MSFT_NetIPInterface.
- MSFT_WeakHostSend:
  - BREAKING CHANGE: Resource has been deprecated and replaced by `WeakHostSend`
    parameter in MSFT_NetIPInterface.
- MSFT_IPAddress:
  - Updated examples to use NetIPInterface.
- MSFT_NetAdapterName:
  - Updated examples to use NetIPInterface.
- MSFT_DnsServerAddress:
  - Updated examples to use NetIPInterface.
- MSFT_NetworkTeam:
  - Change `Get-TargetResource` to return actual TeamMembers if network team
    exists and 'Ensure' returns 'Present' even when actual TeamMembers do
    not match 'TeamMembers' parameter - fixes [Issue #342](https://github.com/PowerShell/NetworkingDsc/issues/342).
- Updated examples to format required for publishing to PowerShell Gallery - fixes
  [Issue #374](https://github.com/PowerShell/NetworkingDsc/issues/374).
- MSFT_NetAdapterAdvancedProperty:
  - Fixes NetworkAdapterName being returned in Name property when calling
    Get-TargetResourceFixes - fixes [Issue #370](https://github.com/PowerShell/NetworkingDsc/issues/370).

## 6.3.0.0

- MSFT_IPAddress:
  - Updated to allow retaining existing addresses in order to support cluster
    configurations as well.

## 6.2.0.0

- Added .VSCode settings for applying DSC PSSA rules - fixes [Issue #357](https://github.com/PowerShell/NetworkingDsc/issues/357).
- Updated LICENSE file to match the Microsoft Open Source Team standard - fixes
  [Issue #363](https://github.com/PowerShell/NetworkingDsc/issues/363)
- MSFT_NetIPInterface:
  - Added a new resource for configuring the IP interface settings for a network
    interface.

## 6.1.0.0

- MSFT_Firewall:
  - Added full stop to end of MOF field descriptions.
  - Support for `[`, `]` and `*` characters in the Name property
    added - fixes [Issue #348](https://github.com/PowerShell/NetworkingDsc/issues/348).
  - Improved unit tests to meet style guidelines.

## 6.0.0.0

- New Example 2-ConfigureSuffixSearchList.ps1 for multiple
  SuffixSearchList entries for resource DnsClientGlobalSetting.
- BREAKING CHANGE:
  - Renamed xNetworking to NetworkingDsc - fixes [Issue #119](https://github.com/PowerShell/NetworkingDsc/issues/290).
  - Changed all MSFT\_xResourceName to MSFT\_ResourceName.
  - Updated DSCResources, Examples, Modules and Tests with new naming.
  - Updated Year to 2018 in License and Manifest.
  - Updated README.md from xNetworking to NetworkingDsc.
- MSFT_IPAddress:
  - Updated to allow setting multiple IP Addresses
    when one is already set - Fixes [Issue #323](https://github.com/PowerShell/NetworkingDsc/issues/323)
- Corrected CHANGELOG.MD to report that issue with InterfaceAlias matching
  on Adapter description rather than Adapter Name was released in 5.7.0.0
  rather than 5.6.0.0 - See [Issue #315](https://github.com/PowerShell/xNetworking/issues/315).
- MSFT_WaitForNetworkTeam:
  - Added a new resource to set the wait for a network team to become 'Up'.
- MSFT_NetworkTeam:
  - Improved detection of environmemt for running network team integration
    tests.
- MSFT_NetworkTeamInterface:
  - Improved detection of environmemt for running network team integration
    tests.
- Added a CODE\_OF\_CONDUCT.md with the same content as in the README.md - fixes
  [Issue #337](https://github.com/PowerShell/NetworkingDsc/issues/337).

## 5.7.0.0

- Enabled PSSA rule violations to fail build - Fixes [Issue #320](https://github.com/PowerShell/xNetworking/issues/320).
- MSFT_xNetAdapterAdvancedProperty:
  - Enabled setting the same property on multiple network
    adapters - Fixes [issue #324](https://github.com/PowerShell/xNetworking/issues/324).
- MSFT_xNetBIOS:
  - Fix issue with InterfaceAlias matching on Adapter description
    rather than Adapter Name - Fixes [Issue #315](https://github.com/PowerShell/xNetworking/issues/315).

## 5.6.0.0

- Reordered resource list in README.MD to be alphabetical and added
  missing resource xNetAdapterAdvancedProperty - Fixes [issue #309](https://github.com/PowerShell/xNetworking/issues/309).
- MSFT_xNetworkTeamInterface:
  - Corrected style and formatting to meet HQRM guidelines.
  - Updated tests to meet Pester v4 guidelines.
  - Converted exceptions to use ResourceHelper functions.
  - Changed unit tests to output Verbose logs.
- MSFT_xNetAdapterAdvancedProperty:
  - Added a number of additional advanced properties.
  - Fixes [issue #314](https://github.com/PowerShell/xNetworking/issues/314).
- MSFT_xNetBIOS:
  - Corrected style and formatting to meet HQRM guidelines.
  - Ensured CommonTestHelper.psm1 is loaded before running unit tests.
- MSFT_xNetworkTeam:
  - Corrected style and formatting to meet HQRM guidelines.
  - Added missing default from MOF description of Ensure parameter.
  - Fixed `Get-TargetResource` to always output Ensure parameter.
  - Changed unit tests to output Verbose logs.
- MSFT_xNetConnectionProfile:
  - Corrected style and formatting to meet HQRM guidelines.
- Updated tests to meet Pester V4 guidelines - Fixes [Issue #272](https://github.com/PowerShell/xNetworking/issues/272).

## 5.5.0.0

- MSFT_xNetAdapterAdvancedProperty:
  - Created new resource configuring AdvancedProperties for NetAdapter
- MSFT_xNetAdapterLso:
  - Corrected style and formatting to meet HQRM guidelines.
  - Updated tests to meet Pester v4 guidelines.
- MSFT_xNetAdapterName:
  - Corrected style and formatting to meet HQRM guidelines.
  - Updated tests to meet Pester v4 guidelines.
- MSFT_xNetAdapterRDMA:
  - Corrected style and formatting to meet HQRM guidelines.
  - Updated tests to meet Pester v4 guidelines.
  - Converted exceptions to use ResourceHelper functions.
  - Improved integration tests to preserve system status and run in more
    scenarios.
- MSFT_xNetBIOS:
  - Corrected style and formatting to meet HQRM guidelines.
  - Updated tests to meet Pester v4 guidelines.
  - Converted exceptions to use ResourceHelper functions.
  - Improved integration tests to preserve system status, run in more
    scenarios and more effectively test the resource.
  - Changed to report back error if unable to set NetBIOS setting.
- MSFT_xWinsSetting:
  - Created new resource for enabling/disabling LMHOSTS lookup and
    enabling/disabling WINS name resoluton using DNS.
- MSFT_xNetworkTeam:
  - Corrected style and formatting to meet HQRM guidelines.
  - Updated tests to meet Pester v4 guidelines.
  - Converted exceptions to use ResourceHelper functions.

## 5.4.0.0

- MSFT_xIPAddressOption:
  - Added a new resource to set the SkipAsSource option for an IP address.
- MSFT_xWeakHostSend:
  - Created the new Weak Host Send resource.
- MSFT_xWeakHostReceive:
  - Created the new Weak Host Receive resource.
- MSFT_xRoute:
  - Corrected style and formatting to meet HQRM guidelines.
  - Converted exceptions to use ResourceHelper functions.
  - Changed unit tests so that they can be run in any order.
  - Included default values in MOF file so that they are displayed
    in Wiki documentation.
  - Converted tests to meet Pester V4 standards.

## 5.3.0.0

- MSFT_xProxySettings:
  - Created new resource configuring proxy settings.
- MSFT_xDefaultGatewayAddress:
  - Correct `2-SetDefaultGateway.md` address family and improve example
    description - fixes [Issue #275](https://github.com/PowerShell/xNetworking/issues/275).
- MSFT_xIPAddress:
  - Corrected style and formatting to meet HQRM guidelines.
  - Converted exceptions to use ResourceHelper functions.
  - Changed unit tests so that they can be run in any order.
- MSFT_xNetAdapterBinding:
  - Corrected style and formatting to meet HQRM guidelines.
  - Converted exceptions to use ResourceHelper functions.

## 5.2.0.0

- Added `Documentation and Examples` section to Readme.md file - see
  [issue #259](https://github.com/PowerShell/xNetworking/issues/259).
- Prevent unit tests from DSCResource.Tests from running during test
  execution - fixes [Issue #264](https://github.com/PowerShell/xNetworking/issues/264).
- MSFT_xNetworkTeamInterface:
  - Updated Test-TargetResource to substitute VLANID value 0 to $null
- MSFT_xNetAdapterRsc:
  - Created new resource configuring Rsc
- MSFT_xNetAdapterRss:
  - Created new resource configuring Rss
- MSFT_xHostsFile:
  - Corrected style and formatting to meet HQRM guidelines.
  - Converted exceptions to use ResourceHelper functions.

## 5.1.0.0

- MSFT_xDhcpClient:
  - Corrected style and formatting to meet HQRM guidelines.
  - Converted exceptions to use ResourceHelper functions.
- README.MD:
  - Cleaned up badges by putting them into a table.
- MSFT_xDnsConnectionSuffix:
  - Corrected style and formatting to meet HQRM guidelines.
  - Converted exceptions to use ResourceHelper functions.
- README.MD:
  - Converted badges to use branch header as used in xSQLServer.
- Added standard .markdownlint.json to configure rules to run on
  Markdown files.
- MSFT_xDnsClientGlobalSetting:
  - Corrected style and formatting to meet HQRM guidelines.
  - Converted exceptions to use ResourceHelper functions.
- Updated year to 2017 in LICENSE and module manifest.
- MSFT_xDnsServerAddress:
  - Fix error when setting address on adapter where NameServer
    Property does not exist in registry for interface - see
    [issue #237](https://github.com/PowerShell/xNetworking/issues/237).
  - Corrected style and formatting to meet HQRM guidelines.
- MSFT_xIPAddress:
  - Improved examples to clarify how to set IP Address prefix -
    see [issue #239](https://github.com/PowerShell/xNetworking/issues/239).
- MSFT_xFirewall:
  - Fixed bug with DisplayName not being set correctly in some
    situations - see [issue #234](https://github.com/PowerShell/xNetworking/issues/234).
  - Corrected style and formatting to meet HQRM guidelines.
  - Converted exceptions to use ResourceHelper functions.
- Added .github support files:
  - CONTRIBUTING.md
  - ISSUE_TEMPLATE.md
  - PULL_REQUEST_TEMPLATE.md
- Opted into Common Tests 'Validate Module Files' and 'Validate Script Files'.
- Converted files with UTF8 with BOM over to UTF8 - fixes [Issue 250](https://github.com/PowerShell/xNetworking/issues/250).
- MSFT_xFirewallProfile:
  - Created new resource configuring firewall profiles.
- MSFT_xNetConnectionProfile:
  - Corrected style and formatting to meet HQRM guidelines.
  - Added validation for provided parameters.
  - Prevent testing parameter values of connection that aren't set in resource -
    fixes [Issue 254](https://github.com/PowerShell/xNetworking/issues/254).
  - Improved unit test coverage for this resource.

## 5.0.0.0

- Find-NetworkAdapter:
  - Fixed to return null if exception thrown.
  - Allowed passing no selection parameters.
- MSFT_xNetAdapterName:
  - Fixed bug in Get-TargetResource when Name is the only adapter selector parameter.
  - Improved verbose logging.
  - More improvements to verbose logging.
- Added Get-DnsClientServerStaticAddress to NetworkingDsc.Common to return statically
  assigned DNS server addresses to support fix for [issue 113](https://github.com/PowerShell/xNetworking/issues/113).
- MSFT_xDNSserverAddress:
  - Added support for setting DNS Client to DHCP for [issue 113](https://github.com/PowerShell/xNetworking/issues/113).
  - Added new examples to show how to enable DHCP on DNS Client.
  - Improved integration test coverage to enable testing of multiple addresses and
    DHCP.
  - Converted exception creation to use common exception functions.
- MSFT_xDhcpClient:
  - Updated example to also cover setting DNS Client to DHCP.
- Added the VS Code PowerShell extension formatting settings that cause PowerShell
  files to be formatted as per the DSC Resource kit style guidelines.
- MSFT_xDefaultGatewayAddress:
  - Corrected style and formatting to meet HQRM guidelines.
  - Converted exceptions to use ResourceHelper functions.
- Updated badges in README.MD to match the layout from PSDscResources.
- MSFT_xIPAddress:
  - BREAKING CHANGE: Adding support for multiple IP addresses being assigned.

## 4.1.0.0

- Added integration test to test for conflicts with other common resource kit modules.
- Prevented ResourceHelper and Common module cmdlets from being exported to resolve
  conflicts with other resource modules.

## 4.0.0.0

- Converted to use AppVeyor.psm1 in DSCResource.Tests repository.
- Converted to use Example and Markdown tests in DSCResource.Tests repository.
- Added CodeCov.io support.
- Added a new example to xDNSServerAddress to clarify setting multiple DNS Servers.
- Fix examples to correct display in auto documentation generation.
- BREAKING CHANGE: Migrated xNetworkAdapter module functionality to xNetAdapterName
  resource.
- Added CommonTestHelper module for aiding testing.
- MSFT_xNetAdapterName:
  - Created new resource for renaming network adapters.
  - Added Find-NetAdapter cmdlet to NetworkingDsc.Common.
- Correct example parameters format to meet style guidelines.

## 3.2.0.0

- Fixed typo in the example's Action property from "Blocked" (which isn't a valid
  value) to "Block"
- Added support for auto generating wiki, help files, markdown linting
  and checking examples.
- Added NetworkingDsc.ResourceHelper module based on copy from [PSDscResources](https://github.com/PowerShell/PSDscResources/blob/dev/DscResources/CommonResourceHelper.psm1).
- MSFT_xFirewall:
  - Cleaned up ParameterList table layout and moved into a new file
    (MSFT_xFirewall.data.psd1).
  - Separated Localization strings into strings file.
  - Added standard help blocks to all functions to meet HQRM standards.
  - Added CmdletBinding attribute to all functions to meet HQRM standards.
  - Style changes to meet HQRM standards.
  - Fixed issue using CIDR notation for LocalAddress or RemoteAddress.
    See [GitHub issue](https://github.com/PowerShell/xNetworking/issues/169).
  - Fixed integration tests so that values being set are correctly tested.
  - Added integration tests for Removal of Firewall rule.
- Added NetworkingDsc.Common module to contain shared networking functions.
- MSFT_xDNSServerAddress:
  - Separated Localization strings into strings file.
- MSFT_xDefaultGatewayAddress:
  - Separated Localization strings into strings file.
  - Style changes to meet HQRM standards.
- MSFT_xDhcpClient:
  - Separated Localization strings into strings file.
  - Fix parameter descriptions in MOF file.
  - Style changes to meet HQRM standards.
- MSFT_xDnsClientGlobalSetting:
  - Renamed Localization strings file to be standard naming format.
  - Moved ParameterList into a new file (MSFT_xDnsClientGlobalSetting.data.psd1).
  - Style changes to meet HQRM standards.
  - Removed New-TerminatingError function because never called.
  - Converted to remove Invoke-Expression.
- MSFT_xDnsConnectionSuffix:
  - Separated Localization strings into strings file.
  - Style changes to meet HQRM standards.
- MSFT_xHostsFile:
  - Renamed Localization strings file to be standard naming format.
  - Style changes to meet HQRM standards.
  - Refactored for performance
    - Code now reads 38k lines in > 1 second vs 4
  - Now ignores inline comments
  - Added more integration tests
- MSFT_xIPAddress:
  - Separated Localization strings into strings file.
  - Style changes to meet HQRM standards.
- MSFT_xNetAdapterBinding:
  - Separated Localization strings into strings file.
  - Style changes to meet HQRM standards.
- MSFT_xNetAdapterRDMA:
  - Renamed Localization strings file to be standard naming format.
  - Style changes to meet HQRM standards.
- MSFT_xNetBIOS:
  - Renamed Localization strings file to be standard naming format.
  - Style changes to meet HQRM standards.
- MSFT_xNetConnectionProfile:
  - Separated Localization strings into strings file.
  - Style changes to meet HQRM standards.
- MSFT_xNetworkTeam:
  - Style changes to meet HQRM standards.
- MSFT_xNetworkTeamInterface:
  - Updated integration tests to remove Invoke-Expression.
  - Style changes to meet HQRM standards.
- MSFT_xRoute:
  - Separated Localization strings into strings file.
  - Style changes to meet HQRM standards.
- MSFT_xFirewall:
  - Converted to remove Invoke-Expression.

## 3.1.0.0

- Changed parameter format in Readme.md to improve information coverage and consistency.
- Changed all MOF files to be consistent and meet HQRM guidelines.
- Removed most markdown errors (MD*) in Readme.md.
- Added xNetAdapterRDMA resource
- Fixes to support changes to DSCResource.Tests.

## 3.0.0.0

- Corrected integration test filenames:
  - MSFT_xDefaultGatewayAddress.Integration.Tests.ps1
  - MSFT_xDhcpClient.Integration.Tests.ps1
  - MSFT_xDNSConnectionSuffix.Integration.Tests.ps1
  - MSFT_xNetAdapterBinding.Integration.Tests.ps1
- Updated all integration tests to use v1.1.0 header and script variable context.
- Updated all unit tests to use v1.1.0 header and script variable context.
- Removed uneccessary global variable from MSFT_xNetworkTeam.integration.tests.ps1
- Converted Invoke-Expression in all integration tests to &.
- Fixed unit test description in xNetworkAdapter.Tests.ps1
- xNetAdapterBinding
  - Added support for the use of wildcard (*) in InterfaceAlias parameter.
- BREAKING CHANGE - MSFT_xIPAddress: SubnetMask parameter renamed to PrefixLength.

## 2.12.0.0

- Fixed bug in MSFT_xIPAddress resource when xIPAddress follows xVMSwitch.
- Added the following resources:
  - MSFT_xNetworkTeamInterface resource to add/remove network team interfaces
- Added conditional loading of LocalizedData to MSFT_xHostsFile and
  MSFT_xNetworkTeam to prevent failures while loading those resources on systems
  with $PSUICulture other than en-US

## 2.11.0.0

- Added the following resources:
  - MSFT_xDnsClientGlobalSetting resource to configure the DNS Suffix Search List
    and Devolution.
- Converted AppVeyor.yml to pull Pester from PSGallery instead of Chocolatey.
- Changed AppVeyor.yml to use default image.
- Fix xNetBios unit tests to work on default appveyor image.
- Fix bug in xRoute when removing an existing route.
- Updated xRoute integration tests to use v1.1.0 test header.
- Extended xRoute integration tests to perform both add and remove route tests.

## 2.10.0.0

- Added the following resources:
  - MSFT_xNetAdapterBinding resource to enable/disable network adapter bindings.
- Fixed bug where xHostsFile would duplicate an entry instead of updating an
  existing one
- Updated Sample_xIPAddress_*.ps1 examples to show correct usage of setting a
  Static IP address to prevent issue when DHCP assigned IP address already
  matches staticly assigned IP address.

## 2.9.0.0

- MSFT_xDefaultGatewayAddress: Added Integration Tests.
- MSFT_xDhcpClient: Added Integration Tests.
- MSFT_xDnsConnectionSuffix: Added Integration Tests.
- MSFT_xDnsServerAddress: Added Integration Tests.
- MSFT_xIPAddress: Added Integration Tests.
- MSFT_xDhcpClient: Fixed logged message in Test-TargetResource.
- Added functions:
  - Get-xNetworkAdapterName
  - Test-xNetworkAdapterName
  - Set-xNetworkAdapterName

## 2.8.0.0

- Templates folder removed. Use the test templates in them
  [Tests.Template folder in the DSCResources repository](https://github.com/PowerShell/DscResources/tree/master/Tests.Template)
  instead.
- Added the following resources:
  - MSFT_xHostsFile resource to manage hosts file entries.
- MSFT_xFirewall: Fix test of Profile parameter status.
- MSFT_xIPAddress: Fix false negative when desired IP is a substring of current IP.

## 2.7.0.0

- Added the following resources:
  - MSFT_xNetworkTeam resource to manage native network adapter teaming.

## 2.6.0.0

- Added the following resources:
  - MSFT_xDhcpClient resource to enable/disable DHCP on individual interfaces.
  - MSFT_xRoute resource to manage network routes.
  - MSFT_xNetBIOS resource to configure NetBIOS over TCP/IP settings on
    individual interfaces.
- MSFT_*: Unit and Integration tests updated to use
    DSCResource.Tests\TestHelper.psm1 functions.
- MSFT_*: Resource Name added to all unit test Desribes.
- Templates update to use DSCResource.Tests\TestHelper.psm1 functions.
- MSFT_xNetConnectionProfile: Integration tests fixed when more than one
  connection profile present.
- Changed AppVeyor.yml to use WMF 5 build environment.
- MSFT_xIPAddress: Removed test for DHCP Status.
- MSFT_xFirewall: New parameters added:
  - DynamicTransport
  - EdgeTraversalPolicy
  - LocalOnlyMapping
  - LooseSourceMapping
  - OverrideBlockRules
  - Owner
- All unit & integration tests updated to be able to be run from any folder under
  tests directory.
- Unit & Integration test template headers updated to match DSCResource templates.

## 2.5.0.0

- Added the following resources:
  - MSFT_xDNSConnectionSuffix resource to manage connection-specific DNS suffixes.
  - MSFT_xNetConnectionProfile resource to manage Connection Profiles for interfaces.
- MSFT_xDNSServerAddress: Corrected Verbose logging messages when multiple DNS
  adddressed specified.
- MSFT_xDNSServerAddress: Change to ensure resource terminates if DNS Server
  validation fails.
- MSFT_xDNSServerAddress: Added Validate parameter to enable DNS server validation
  when changing server addresses.
- MSFT_xFirewall: ApplicationPath Parameter renamed to Program for consistency
  with Cmdlets.
- MSFT_xFirewall: Fix to prevent error when DisplayName parameter is set on an
  existing rule.
- MSFT_xFirewall: Setting a different DisplayName parameter on an existing rule
  now correctly reports as needs change.
- MSFT_xFirewall: Changed DisplayGroup parameter to Group for consistency with
  Cmdlets and reduce confusion.
- MSFT_xFirewall: Changing the Group of an existing Firewall rule will recreate
  the Firewall rule rather than change it.
- MSFT_xFirewall: New parameters added:
  - Authentication
  - Encryption
  - InterfaceAlias
  - InterfaceType
  - LocalAddress
  - LocalUser
  - Package
  - Platform
  - RemoteAddress
  - RemoteMachine
  - RemoteUser
- MSFT_xFirewall: Profile parameter now handled as an Array.

## 2.4.0.0

- Added following resources:
  - MSFT_xDefaultGatewayAddress
- MSFT_xFirewall: Removed code using DisplayGroup to lookup Firewall Rule because
  it was redundant.
- MSFT_xFirewall: Set-TargetResource now updates firewall rules instead of
  recreating them.
- MSFT_xFirewall: Added message localization support.
- MSFT_xFirewall: Removed unnecessary code for handling multiple rules with same
  name.
- MSFT_xDefaultGatewayAddress: Removed unnecessary try/catch logic from around
  networking cmdlets.
- MSFT_xIPAddress: Removed unnecessary try/catch logic from around networking cmdlets.
- MSFT_xDNSServerAddress: Removed unnecessary try/catch logic from around
  networking cmdlets.
- MSFT_xDefaultGatewayAddress: Refactored to add more unit tests and cleanup logic.
- MSFT_xIPAddress: Network Connection Profile no longer forced to Private when
  IP address changed.
- MSFT_xIPAddress: Refactored to add more unit tests and cleanup logic.
- MSFT_xDNSServerAddress: Refactored to add more unit tests and cleanup logic.
- MSFT_xFirewall: Refactored to add more unit tests and cleanup logic.
- MSFT_xIPAddress: Removed default gateway parameter - use xDefaultGatewayAddress
  resource.
- MSFT_xIPAddress: Added check for IP address format not matching address family.
- MSFT_xDNSServerAddress: Corrected error message when address format doesn't
  match address family.

## 2.3.0.0

- MSFT_xDNSServerAddress: Added support for setting DNS for both IPv4 and IPv6
  on the same Interface
- MSFT_xDNSServerAddress: AddressFamily parameter has been changed to mandatory.
- Removed xDscResourceDesigner tests (moved to common tests)
- Fixed Test-TargetResource to test against all provided parameters
- Modified tests to not copy file to Program Files

- Changes to xFirewall causes Get-DSCConfiguration to no longer crash
  - Modified Schema to reduce needed functions.
  - General re-factoring and clean up of xFirewall.
  - Added Unit and Integration tests to resource.

## 2.2.0.0

- Changes in xFirewall resources to meet Test-xDscResource criteria

## 2.1.1.1

- Updated to fix issue with Get-DscConfiguration and xFirewall

## 2.1.0

- Added validity check that IPAddress and IPAddressFamily conforms with each other

## 2.0.0.0

- Adding the xFirewall resource

## 1.0.0.0

- Initial release with the following resources:
  - xIPAddress
  - xDnsServerAddress<|MERGE_RESOLUTION|>--- conflicted
+++ resolved
@@ -2,15 +2,12 @@
 
 ## Unreleased
 
-<<<<<<< HEAD
 - New Resource: NetAdapterState to enable or disable a network adapter - fixes
   [Issue #365](https://github.com/PowerShell/NetworkingDsc/issues/365)
-=======
 - MSFT_Proxy:
   - Fixed `ProxyServer`, `ProxyServerExceptions` and `AutoConfigURL`
     parameters so that they correctly support strings longer than 255
     characters - fixes [Issue #378](https://github.com/PowerShell/NetworkingDsc/issues/378).
->>>>>>> e38b7e3f
 
 ## 7.0.0.0
 
