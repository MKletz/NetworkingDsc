--- conflicted
+++ resolved
@@ -2,15 +2,12 @@
 
 ## Unreleased
 
-<<<<<<< HEAD
+- MSFT_xIPAddressOption:
+  - Added a new resource to set the SkipAsSource option for an IP address.
 - MSFT_xWeakHostSend:
   - Created the new Weak Host Send resource.
 - MSFT_xWeakHostReceive:
   - Created the new Weak Host Receive resource.
-=======
-- MSFT_xIPAddressOption:
-  - Added a new resource to set the SkipAsSource option for an IP address.
->>>>>>> c4791e50
 
 ## 5.3.0.0
 
