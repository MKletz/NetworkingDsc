# Versions

## Unreleased

- Converted to use AppVeyor.psm1 in DSCResource.Tests repository.
- Converted to use Example and Markdown tests in DSCResource.Tests repository.
- Added CodeCov.io support.
<<<<<<< HEAD
- Added a new example to xDNSServerAddress to clarify setting multiple DNS Servers.
=======
- Fix examples to correct display in auto documentation generation.
>>>>>>> d381ae1f

## 3.2.0.0

- Fixed typo in the example's Action property from "Blocked" (which isn't a valid
  value) to "Block"
- Added support for auto generating wiki, help files, markdown linting
  and checking examples.
- Added NetworkingDsc.ResourceHelper module based on copy from [PSDscResources](https://github.com/PowerShell/PSDscResources/blob/dev/DscResources/CommonResourceHelper.psm1).
- MSFT_xFirewall:
  - Cleaned up ParameterList table layout and moved into a new file
    (MSFT_xFirewall.data.psd1).
  - Separated Localization strings into strings file.
  - Added standard help blocks to all functions to meet HQRM standards.
  - Added CmdletBinding attribute to all functions to meet HQRM standards.
  - Style changes to meet HQRM standards.
  - Fixed issue using CIDR notation for LocalAddress or RemoteAddress.
    See [GitHub issue](https://github.com/PowerShell/xNetworking/issues/169).
  - Fixed integration tests so that values being set are correctly tested.
  - Added integration tests for Removal of Firewall rule.
- Added NetworkingDsc.Common module to contain shared networking functions.
- MSFT_xDNSServerAddress:
  - Separated Localization strings into strings file.
- MSFT_xDefaultGatewayAddress:
  - Separated Localization strings into strings file.
  - Style changes to meet HQRM standards.
- MSFT_xDhcpClient:
  - Separated Localization strings into strings file.
  - Fix parameter descriptions in MOF file.
  - Style changes to meet HQRM standards.
- MSFT_xDnsClientGlobalSetting:
  - Renamed Localization strings file to be standard naming format.
  - Moved ParameterList into a new file (MSFT_xDnsClientGlobalSetting.data.psd1).
  - Style changes to meet HQRM standards.
  - Removed New-TerminatingError function because never called.
  - Converted to remove Invoke-Expression.
- MSFT_xDnsConnectionSuffix:
  - Separated Localization strings into strings file.
  - Style changes to meet HQRM standards.
- MSFT_xHostsFile:
  - Renamed Localization strings file to be standard naming format.
  - Style changes to meet HQRM standards.
  - Refactored for performance
    - Code now reads 38k lines in > 1 second vs 4
  - Now ignores inline comments
  - Added more integration tests
- MSFT_xIPAddress:
  - Separated Localization strings into strings file.
  - Style changes to meet HQRM standards.
- MSFT_xNetAdapterBinding:
  - Separated Localization strings into strings file.
  - Style changes to meet HQRM standards.
- MSFT_xNetAdapterRDMA:
  - Renamed Localization strings file to be standard naming format.
  - Style changes to meet HQRM standards.
- MSFT_xNetBIOS:
  - Renamed Localization strings file to be standard naming format.
  - Style changes to meet HQRM standards.
- MSFT_xNetConnectionProfile:
  - Separated Localization strings into strings file.
  - Style changes to meet HQRM standards.
- MSFT_xNetworkTeam:
  - Style changes to meet HQRM standards.
- MSFT_xNetworkTeamInterface:
  - Updated integration tests to remove Invoke-Expression.
  - Style changes to meet HQRM standards.
- MSFT_xRoute:
  - Separated Localization strings into strings file.
  - Style changes to meet HQRM standards.
- MSFT_xFirewall:
  - Converted to remove Invoke-Expression.

## 3.1.0.0

- Changed parameter format in Readme.md to improve information coverage and consistency.
- Changed all MOF files to be consistent and meet HQRM guidelines.
- Removed most markdown errors (MD*) in Readme.md.
- Added xNetAdapterRDMA resource
- Fixes to support changes to DSCResource.Tests.

## 3.0.0.0

- Corrected integration test filenames:
  - MSFT_xDefaultGatewayAddress.Integration.Tests.ps1
  - MSFT_xDhcpClient.Integration.Tests.ps1
  - MSFT_xDNSConnectionSuffix.Integration.Tests.ps1
  - MSFT_xNetAdapterBinding.Integration.Tests.ps1
- Updated all integration tests to use v1.1.0 header and script variable context.
- Updated all unit tests to use v1.1.0 header and script variable context.
- Removed uneccessary global variable from MSFT_xNetworkTeam.integration.tests.ps1
- Converted Invoke-Expression in all integration tests to &.
- Fixed unit test description in xNetworkAdapter.Tests.ps1
- xNetAdapterBinding
  - Added support for the use of wildcard (*) in InterfaceAlias parameter.
- BREAKING CHANGE - MSFT_xIPAddress: SubnetMask parameter renamed to PrefixLength.

## 2.12.0.0

- Fixed bug in MSFT_xIPAddress resource when xIPAddress follows xVMSwitch.
- Added the following resources:
  - MSFT_xNetworkTeamInterface resource to add/remove network team interfaces
- Added conditional loading of LocalizedData to MSFT_xHostsFile and
  MSFT_xNetworkTeam to prevent failures while loading those resources on systems
  with $PSUICulture other than en-US

## 2.11.0.0

- Added the following resources:
  - MSFT_xDnsClientGlobalSetting resource to configure the DNS Suffix Search List
    and Devolution.
- Converted AppVeyor.yml to pull Pester from PSGallery instead of Chocolatey.
- Changed AppVeyor.yml to use default image.
- Fix xNetBios unit tests to work on default appveyor image.
- Fix bug in xRoute when removing an existing route.
- Updated xRoute integration tests to use v1.1.0 test header.
- Extended xRoute integration tests to perform both add and remove route tests.

## 2.10.0.0

- Added the following resources:
  - MSFT_xNetAdapterBinding resource to enable/disable network adapter bindings.
- Fixed bug where xHostsFile would duplicate an entry instead of updating an
  existing one
- Updated Sample_xIPAddress_*.ps1 examples to show correct usage of setting a
  Static IP address to prevent issue when DHCP assigned IP address already
  matches staticly assigned IP address.

## 2.9.0.0

- MSFT_xDefaultGatewayAddress: Added Integration Tests.
- MSFT_xDhcpClient: Added Integration Tests.
- MSFT_xDnsConnectionSuffix: Added Integration Tests.
- MSFT_xDnsServerAddress: Added Integration Tests.
- MSFT_xIPAddress: Added Integration Tests.
- MSFT_xDhcpClient: Fixed logged message in Test-TargetResource.
- Added functions:
  - Get-xNetworkAdapterName
  - Test-xNetworkAdapterName
  - Set-xNetworkAdapterName

## 2.8.0.0

- Templates folder removed. Use the test templates in them
  [Tests.Template folder in the DSCResources repository](https://github.com/PowerShell/DscResources/tree/master/Tests.Template)
  instead.
- Added the following resources:
  - MSFT_xHostsFile resource to manage hosts file entries.
- MSFT_xFirewall: Fix test of Profile parameter status.
- MSFT_xIPAddress: Fix false negative when desired IP is a substring of current IP.

## 2.7.0.0

- Added the following resources:
  - MSFT_xNetworkTeam resource to manage native network adapter teaming.

## 2.6.0.0

- Added the following resources:
  - MSFT_xDhcpClient resource to enable/disable DHCP on individual interfaces.
  - MSFT_xRoute resource to manage network routes.
  - MSFT_xNetBIOS resource to configure NetBIOS over TCP/IP settings on
    individual interfaces.
- MSFT_*: Unit and Integration tests updated to use
    DSCResource.Tests\TestHelper.psm1 functions.
- MSFT_*: Resource Name added to all unit test Desribes.
- Templates update to use DSCResource.Tests\TestHelper.psm1 functions.
- MSFT_xNetConnectionProfile: Integration tests fixed when more than one
  connection profile present.
- Changed AppVeyor.yml to use WMF 5 build environment.
- MSFT_xIPAddress: Removed test for DHCP Status.
- MSFT_xFirewall: New parameters added:
  - DynamicTransport
  - EdgeTraversalPolicy
  - LocalOnlyMapping
  - LooseSourceMapping
  - OverrideBlockRules
  - Owner
- All unit & integration tests updated to be able to be run from any folder under
  tests directory.
- Unit & Integration test template headers updated to match DSCResource templates.

## 2.5.0.0

- Added the following resources:
  - MSFT_xDNSConnectionSuffix resource to manage connection-specific DNS suffixes.
  - MSFT_xNetConnectionProfile resource to manage Connection Profiles for interfaces.
- MSFT_xDNSServerAddress: Corrected Verbose logging messages when multiple DNS
  adddressed specified.
- MSFT_xDNSServerAddress: Change to ensure resource terminates if DNS Server
  validation fails.
- MSFT_xDNSServerAddress: Added Validate parameter to enable DNS server validation
  when changing server addresses.
- MSFT_xFirewall: ApplicationPath Parameter renamed to Program for consistency
  with Cmdlets.
- MSFT_xFirewall: Fix to prevent error when DisplayName parameter is set on an
  existing rule.
- MSFT_xFirewall: Setting a different DisplayName parameter on an existing rule
  now correctly reports as needs change.
- MSFT_xFirewall: Changed DisplayGroup parameter to Group for consistency with
  Cmdlets and reduce confusion.
- MSFT_xFirewall: Changing the Group of an existing Firewall rule will recreate
  the Firewall rule rather than change it.
- MSFT_xFirewall: New parameters added:
  - Authentication
  - Encryption
  - InterfaceAlias
  - InterfaceType
  - LocalAddress
  - LocalUser
  - Package
  - Platform
  - RemoteAddress
  - RemoteMachine
  - RemoteUser
- MSFT_xFirewall: Profile parameter now handled as an Array.

## 2.4.0.0

- Added following resources:
  - MSFT_xDefaultGatewayAddress
- MSFT_xFirewall: Removed code using DisplayGroup to lookup Firewall Rule because
  it was redundant.
- MSFT_xFirewall: Set-TargetResource now updates firewall rules instead of
  recreating them.
- MSFT_xFirewall: Added message localization support.
- MSFT_xFirewall: Removed unessesary code for handling multiple rules with same name.
- MSFT_xDefaultGatewayAddress: Removed unessesary try/catch logic from around
  networking cmdlets.
- MSFT_xIPAddress: Removed unessesary try/catch logic from around networking cmdlets.
- MSFT_xDNSServerAddress: Removed unessesary try/catch logic from around
  networking cmdlets.
- MSFT_xDefaultGatewayAddress: Refactored to add more unit tests and cleanup logic.
- MSFT_xIPAddress: Network Connection Profile no longer forced to Private when
  IP address changed.
- MSFT_xIPAddress: Refactored to add more unit tests and cleanup logic.
- MSFT_xDNSServerAddress: Refactored to add more unit tests and cleanup logic.
- MSFT_xFirewall: Refactored to add more unit tests and cleanup logic.
- MSFT_xIPAddress: Removed default gateway parameter - use xDefaultGatewayAddress
  resource.
- MSFT_xIPAddress: Added check for IP address format not matching address family.
- MSFT_xDNSServerAddress: Corrected error message when address format doesn't
  match address family.

## 2.3.0.0

- MSFT_xDNSServerAddress: Added support for setting DNS for both IPv4 and IPv6
  on the same Interface
- MSFT_xDNSServerAddress: AddressFamily parameter has been changed to mandatory.
- Removed xDscResourceDesigner tests (moved to common tests)
- Fixed Test-TargetResource to test against all provided parameters
- Modified tests to not copy file to Program Files

- Changes to xFirewall causes Get-DSCConfiguration to no longer crash
  - Modified Schema to reduce needed functions.
  - General re-factoring and clean up of xFirewall.
  - Added Unit and Integration tests to resource.

## 2.2.0.0

- Changes in xFirewall resources to meet Test-xDscResource criteria

## 2.1.1.1

- Updated to fix issue with Get-DscConfiguration and xFirewall

## 2.1.0

- Added validity check that IPAddress and IPAddressFamily conforms with each other

## 2.0.0.0

- Adding the xFirewall resource

## 1.0.0.0

- Initial release with the following resources:
  - xIPAddress
  - xDnsServerAddress<|MERGE_RESOLUTION|>--- conflicted
+++ resolved
@@ -5,11 +5,8 @@
 - Converted to use AppVeyor.psm1 in DSCResource.Tests repository.
 - Converted to use Example and Markdown tests in DSCResource.Tests repository.
 - Added CodeCov.io support.
-<<<<<<< HEAD
 - Added a new example to xDNSServerAddress to clarify setting multiple DNS Servers.
-=======
 - Fix examples to correct display in auto documentation generation.
->>>>>>> d381ae1f
 
 ## 3.2.0.0
 
