# Versions

## Unreleased

<<<<<<< HEAD
- MSFT_IPAddress:
  - Updated to allow retaining existing addresses in order to support cluster
    configurations as well
=======
## 6.2.0.0

- Added .VSCode settings for applying DSC PSSA rules - fixes [Issue #357](https://github.com/PowerShell/NetworkingDsc/issues/357).
- Updated LICENSE file to match the Microsoft Open Source Team standard - fixes
  [Issue #363](https://github.com/PowerShell/NetworkingDsc/issues/363)
- MSFT_NetIPInterface:
  - Added a new resource for configuring the IP interface settings for a network
    interface.

## 6.1.0.0

- MSFT_Firewall:
  - Added full stop to end of MOF field descriptions.
  - Support for `[`, `]` and `*` characters in the Name property
    added - fixes [Issue #348](https://github.com/PowerShell/NetworkingDsc/issues/348).
  - Improved unit tests to meet style guidelines.
>>>>>>> 57b41c39

## 6.0.0.0

- New Example 2-ConfigureSuffixSearchList.ps1 for multiple
  SuffixSearchList entries for resource DnsClientGlobalSetting.
- BREAKING CHANGE:
  - Renamed xNetworking to NetworkingDsc - fixes [Issue #119](https://github.com/PowerShell/NetworkingDsc/issues/290).
  - Changed all MSFT\_xResourceName to MSFT\_ResourceName.
  - Updated DSCResources, Examples, Modules and Tests with new naming.
  - Updated Year to 2018 in License and Manifest.
  - Updated README.md from xNetworking to NetworkingDsc.
- MSFT_IPAddress:
  - Updated to allow setting multiple IP Addresses
    when one is already set - Fixes [Issue #323](https://github.com/PowerShell/NetworkingDsc/issues/323)
- Corrected CHANGELOG.MD to report that issue with InterfaceAlias matching
  on Adapter description rather than Adapter Name was released in 5.7.0.0
  rather than 5.6.0.0 - See [Issue #315](https://github.com/PowerShell/xNetworking/issues/315).
- MSFT_WaitForNetworkTeam:
  - Added a new resource to set the wait for a network team to become 'Up'.
- MSFT_NetworkTeam:
  - Improved detection of environmemt for running network team integration
    tests.
- MSFT_NetworkTeamInterface:
  - Improved detection of environmemt for running network team integration
    tests.
- Added a CODE\_OF\_CONDUCT.md with the same content as in the README.md - fixes
  [Issue #337](https://github.com/PowerShell/NetworkingDsc/issues/337).

## 5.7.0.0

- Enabled PSSA rule violations to fail build - Fixes [Issue #320](https://github.com/PowerShell/xNetworking/issues/320).
- MSFT_xNetAdapterAdvancedProperty:
  - Enabled setting the same property on multiple network
    adapters - Fixes [issue #324](https://github.com/PowerShell/xNetworking/issues/324).
- MSFT_xNetBIOS:
  - Fix issue with InterfaceAlias matching on Adapter description
    rather than Adapter Name - Fixes [Issue #315](https://github.com/PowerShell/xNetworking/issues/315).

## 5.6.0.0

- Reordered resource list in README.MD to be alphabetical and added
  missing resource xNetAdapterAdvancedProperty - Fixes [issue #309](https://github.com/PowerShell/xNetworking/issues/309).
- MSFT_xNetworkTeamInterface:
  - Corrected style and formatting to meet HQRM guidelines.
  - Updated tests to meet Pester v4 guidelines.
  - Converted exceptions to use ResourceHelper functions.
  - Changed unit tests to output Verbose logs.
- MSFT_xNetAdapterAdvancedProperty:
  - Added a number of additional advanced properties.
  - Fixes [issue #314](https://github.com/PowerShell/xNetworking/issues/314).
- MSFT_xNetBIOS:
  - Corrected style and formatting to meet HQRM guidelines.
  - Ensured CommonTestHelper.psm1 is loaded before running unit tests.
- MSFT_xNetworkTeam:
  - Corrected style and formatting to meet HQRM guidelines.
  - Added missing default from MOF description of Ensure parameter.
  - Fixed `Get-TargetResource` to always output Ensure parameter.
  - Changed unit tests to output Verbose logs.
- MSFT_xNetConnectionProfile:
  - Corrected style and formatting to meet HQRM guidelines.
- Updated tests to meet Pester V4 guidelines - Fixes [Issue #272](https://github.com/PowerShell/xNetworking/issues/272).

## 5.5.0.0

- MSFT_xNetAdapterAdvancedProperty:
  - Created new resource configuring AdvancedProperties for NetAdapter
- MSFT_xNetAdapterLso:
  - Corrected style and formatting to meet HQRM guidelines.
  - Updated tests to meet Pester v4 guidelines.
- MSFT_xNetAdapterName:
  - Corrected style and formatting to meet HQRM guidelines.
  - Updated tests to meet Pester v4 guidelines.
- MSFT_xNetAdapterRDMA:
  - Corrected style and formatting to meet HQRM guidelines.
  - Updated tests to meet Pester v4 guidelines.
  - Converted exceptions to use ResourceHelper functions.
  - Improved integration tests to preserve system status and run in more
    scenarios.
- MSFT_xNetBIOS:
  - Corrected style and formatting to meet HQRM guidelines.
  - Updated tests to meet Pester v4 guidelines.
  - Converted exceptions to use ResourceHelper functions.
  - Improved integration tests to preserve system status, run in more
    scenarios and more effectively test the resource.
  - Changed to report back error if unable to set NetBIOS setting.
- MSFT_xWinsSetting:
  - Created new resource for enabling/disabling LMHOSTS lookup and
    enabling/disabling WINS name resoluton using DNS.
- MSFT_xNetworkTeam:
  - Corrected style and formatting to meet HQRM guidelines.
  - Updated tests to meet Pester v4 guidelines.
  - Converted exceptions to use ResourceHelper functions.

## 5.4.0.0

- MSFT_xIPAddressOption:
  - Added a new resource to set the SkipAsSource option for an IP address.
- MSFT_xWeakHostSend:
  - Created the new Weak Host Send resource.
- MSFT_xWeakHostReceive:
  - Created the new Weak Host Receive resource.
- MSFT_xRoute:
  - Corrected style and formatting to meet HQRM guidelines.
  - Converted exceptions to use ResourceHelper functions.
  - Changed unit tests so that they can be run in any order.
  - Included default values in MOF file so that they are displayed
    in Wiki documentation.
  - Converted tests to meet Pester V4 standards.

## 5.3.0.0

- MSFT_xProxySettings:
  - Created new resource configuring proxy settings.
- MSFT_xDefaultGatewayAddress:
  - Correct `2-SetDefaultGateway.md` address family and improve example
    description - fixes [Issue #275](https://github.com/PowerShell/xNetworking/issues/275).
- MSFT_xIPAddress:
  - Corrected style and formatting to meet HQRM guidelines.
  - Converted exceptions to use ResourceHelper functions.
  - Changed unit tests so that they can be run in any order.
- MSFT_xNetAdapterBinding:
  - Corrected style and formatting to meet HQRM guidelines.
  - Converted exceptions to use ResourceHelper functions.

## 5.2.0.0

- Added `Documentation and Examples` section to Readme.md file - see
  [issue #259](https://github.com/PowerShell/xNetworking/issues/259).
- Prevent unit tests from DSCResource.Tests from running during test
  execution - fixes [Issue #264](https://github.com/PowerShell/xNetworking/issues/264).
- MSFT_xNetworkTeamInterface:
  - Updated Test-TargetResource to substitute VLANID value 0 to $null
- MSFT_xNetAdapterRsc:
  - Created new resource configuring Rsc
- MSFT_xNetAdapterRss:
  - Created new resource configuring Rss
- MSFT_xHostsFile:
  - Corrected style and formatting to meet HQRM guidelines.
  - Converted exceptions to use ResourceHelper functions.

## 5.1.0.0

- MSFT_xDhcpClient:
  - Corrected style and formatting to meet HQRM guidelines.
  - Converted exceptions to use ResourceHelper functions.
- README.MD:
  - Cleaned up badges by putting them into a table.
- MSFT_xDnsConnectionSuffix:
  - Corrected style and formatting to meet HQRM guidelines.
  - Converted exceptions to use ResourceHelper functions.
- README.MD:
  - Converted badges to use branch header as used in xSQLServer.
- Added standard .markdownlint.json to configure rules to run on
  Markdown files.
- MSFT_xDnsClientGlobalSetting:
  - Corrected style and formatting to meet HQRM guidelines.
  - Converted exceptions to use ResourceHelper functions.
- Updated year to 2017 in LICENSE and module manifest.
- MSFT_xDnsServerAddress:
  - Fix error when setting address on adapter where NameServer
    Property does not exist in registry for interface - see
    [issue #237](https://github.com/PowerShell/xNetworking/issues/237).
  - Corrected style and formatting to meet HQRM guidelines.
- MSFT_xIPAddress:
  - Improved examples to clarify how to set IP Address prefix -
    see [issue #239](https://github.com/PowerShell/xNetworking/issues/239).
- MSFT_xFirewall:
  - Fixed bug with DisplayName not being set correctly in some
    situations - see [issue #234](https://github.com/PowerShell/xNetworking/issues/234).
  - Corrected style and formatting to meet HQRM guidelines.
  - Converted exceptions to use ResourceHelper functions.
- Added .github support files:
  - CONTRIBUTING.md
  - ISSUE_TEMPLATE.md
  - PULL_REQUEST_TEMPLATE.md
- Opted into Common Tests 'Validate Module Files' and 'Validate Script Files'.
- Converted files with UTF8 with BOM over to UTF8 - fixes [Issue 250](https://github.com/PowerShell/xNetworking/issues/250).
- MSFT_xFirewallProfile:
  - Created new resource configuring firewall profiles.
- MSFT_xNetConnectionProfile:
  - Corrected style and formatting to meet HQRM guidelines.
  - Added validation for provided parameters.
  - Prevent testing parameter values of connection that aren't set in resource -
    fixes [Issue 254](https://github.com/PowerShell/xNetworking/issues/254).
  - Improved unit test coverage for this resource.

## 5.0.0.0

- Find-NetworkAdapter:
  - Fixed to return null if exception thrown.
  - Allowed passing no selection parameters.
- MSFT_xNetAdapterName:
  - Fixed bug in Get-TargetResource when Name is the only adapter selector parameter.
  - Improved verbose logging.
  - More improvements to verbose logging.
- Added Get-DnsClientServerStaticAddress to NetworkingDsc.Common to return statically
  assigned DNS server addresses to support fix for [issue 113](https://github.com/PowerShell/xNetworking/issues/113).
- MSFT_xDNSserverAddress:
  - Added support for setting DNS Client to DHCP for [issue 113](https://github.com/PowerShell/xNetworking/issues/113).
  - Added new examples to show how to enable DHCP on DNS Client.
  - Improved integration test coverage to enable testing of multiple addresses and
    DHCP.
  - Converted exception creation to use common exception functions.
- MSFT_xDhcpClient:
  - Updated example to also cover setting DNS Client to DHCP.
- Added the VS Code PowerShell extension formatting settings that cause PowerShell
  files to be formatted as per the DSC Resource kit style guidelines.
- MSFT_xDefaultGatewayAddress:
  - Corrected style and formatting to meet HQRM guidelines.
  - Converted exceptions to use ResourceHelper functions.
- Updated badges in README.MD to match the layout from PSDscResources.
- MSFT_xIPAddress:
  - BREAKING CHANGE: Adding support for multiple IP addresses being assigned.

## 4.1.0.0

- Added integration test to test for conflicts with other common resource kit modules.
- Prevented ResourceHelper and Common module cmdlets from being exported to resolve
  conflicts with other resource modules.

## 4.0.0.0

- Converted to use AppVeyor.psm1 in DSCResource.Tests repository.
- Converted to use Example and Markdown tests in DSCResource.Tests repository.
- Added CodeCov.io support.
- Added a new example to xDNSServerAddress to clarify setting multiple DNS Servers.
- Fix examples to correct display in auto documentation generation.
- BREAKING CHANGE: Migrated xNetworkAdapter module functionality to xNetAdapterName
  resource.
- Added CommonTestHelper module for aiding testing.
- MSFT_xNetAdapterName:
  - Created new resource for renaming network adapters.
  - Added Find-NetAdapter cmdlet to NetworkingDsc.Common.
- Correct example parameters format to meet style guidelines.

## 3.2.0.0

- Fixed typo in the example's Action property from "Blocked" (which isn't a valid
  value) to "Block"
- Added support for auto generating wiki, help files, markdown linting
  and checking examples.
- Added NetworkingDsc.ResourceHelper module based on copy from [PSDscResources](https://github.com/PowerShell/PSDscResources/blob/dev/DscResources/CommonResourceHelper.psm1).
- MSFT_xFirewall:
  - Cleaned up ParameterList table layout and moved into a new file
    (MSFT_xFirewall.data.psd1).
  - Separated Localization strings into strings file.
  - Added standard help blocks to all functions to meet HQRM standards.
  - Added CmdletBinding attribute to all functions to meet HQRM standards.
  - Style changes to meet HQRM standards.
  - Fixed issue using CIDR notation for LocalAddress or RemoteAddress.
    See [GitHub issue](https://github.com/PowerShell/xNetworking/issues/169).
  - Fixed integration tests so that values being set are correctly tested.
  - Added integration tests for Removal of Firewall rule.
- Added NetworkingDsc.Common module to contain shared networking functions.
- MSFT_xDNSServerAddress:
  - Separated Localization strings into strings file.
- MSFT_xDefaultGatewayAddress:
  - Separated Localization strings into strings file.
  - Style changes to meet HQRM standards.
- MSFT_xDhcpClient:
  - Separated Localization strings into strings file.
  - Fix parameter descriptions in MOF file.
  - Style changes to meet HQRM standards.
- MSFT_xDnsClientGlobalSetting:
  - Renamed Localization strings file to be standard naming format.
  - Moved ParameterList into a new file (MSFT_xDnsClientGlobalSetting.data.psd1).
  - Style changes to meet HQRM standards.
  - Removed New-TerminatingError function because never called.
  - Converted to remove Invoke-Expression.
- MSFT_xDnsConnectionSuffix:
  - Separated Localization strings into strings file.
  - Style changes to meet HQRM standards.
- MSFT_xHostsFile:
  - Renamed Localization strings file to be standard naming format.
  - Style changes to meet HQRM standards.
  - Refactored for performance
    - Code now reads 38k lines in > 1 second vs 4
  - Now ignores inline comments
  - Added more integration tests
- MSFT_xIPAddress:
  - Separated Localization strings into strings file.
  - Style changes to meet HQRM standards.
- MSFT_xNetAdapterBinding:
  - Separated Localization strings into strings file.
  - Style changes to meet HQRM standards.
- MSFT_xNetAdapterRDMA:
  - Renamed Localization strings file to be standard naming format.
  - Style changes to meet HQRM standards.
- MSFT_xNetBIOS:
  - Renamed Localization strings file to be standard naming format.
  - Style changes to meet HQRM standards.
- MSFT_xNetConnectionProfile:
  - Separated Localization strings into strings file.
  - Style changes to meet HQRM standards.
- MSFT_xNetworkTeam:
  - Style changes to meet HQRM standards.
- MSFT_xNetworkTeamInterface:
  - Updated integration tests to remove Invoke-Expression.
  - Style changes to meet HQRM standards.
- MSFT_xRoute:
  - Separated Localization strings into strings file.
  - Style changes to meet HQRM standards.
- MSFT_xFirewall:
  - Converted to remove Invoke-Expression.

## 3.1.0.0

- Changed parameter format in Readme.md to improve information coverage and consistency.
- Changed all MOF files to be consistent and meet HQRM guidelines.
- Removed most markdown errors (MD*) in Readme.md.
- Added xNetAdapterRDMA resource
- Fixes to support changes to DSCResource.Tests.

## 3.0.0.0

- Corrected integration test filenames:
  - MSFT_xDefaultGatewayAddress.Integration.Tests.ps1
  - MSFT_xDhcpClient.Integration.Tests.ps1
  - MSFT_xDNSConnectionSuffix.Integration.Tests.ps1
  - MSFT_xNetAdapterBinding.Integration.Tests.ps1
- Updated all integration tests to use v1.1.0 header and script variable context.
- Updated all unit tests to use v1.1.0 header and script variable context.
- Removed uneccessary global variable from MSFT_xNetworkTeam.integration.tests.ps1
- Converted Invoke-Expression in all integration tests to &.
- Fixed unit test description in xNetworkAdapter.Tests.ps1
- xNetAdapterBinding
  - Added support for the use of wildcard (*) in InterfaceAlias parameter.
- BREAKING CHANGE - MSFT_xIPAddress: SubnetMask parameter renamed to PrefixLength.

## 2.12.0.0

- Fixed bug in MSFT_xIPAddress resource when xIPAddress follows xVMSwitch.
- Added the following resources:
  - MSFT_xNetworkTeamInterface resource to add/remove network team interfaces
- Added conditional loading of LocalizedData to MSFT_xHostsFile and
  MSFT_xNetworkTeam to prevent failures while loading those resources on systems
  with $PSUICulture other than en-US

## 2.11.0.0

- Added the following resources:
  - MSFT_xDnsClientGlobalSetting resource to configure the DNS Suffix Search List
    and Devolution.
- Converted AppVeyor.yml to pull Pester from PSGallery instead of Chocolatey.
- Changed AppVeyor.yml to use default image.
- Fix xNetBios unit tests to work on default appveyor image.
- Fix bug in xRoute when removing an existing route.
- Updated xRoute integration tests to use v1.1.0 test header.
- Extended xRoute integration tests to perform both add and remove route tests.

## 2.10.0.0

- Added the following resources:
  - MSFT_xNetAdapterBinding resource to enable/disable network adapter bindings.
- Fixed bug where xHostsFile would duplicate an entry instead of updating an
  existing one
- Updated Sample_xIPAddress_*.ps1 examples to show correct usage of setting a
  Static IP address to prevent issue when DHCP assigned IP address already
  matches staticly assigned IP address.

## 2.9.0.0

- MSFT_xDefaultGatewayAddress: Added Integration Tests.
- MSFT_xDhcpClient: Added Integration Tests.
- MSFT_xDnsConnectionSuffix: Added Integration Tests.
- MSFT_xDnsServerAddress: Added Integration Tests.
- MSFT_xIPAddress: Added Integration Tests.
- MSFT_xDhcpClient: Fixed logged message in Test-TargetResource.
- Added functions:
  - Get-xNetworkAdapterName
  - Test-xNetworkAdapterName
  - Set-xNetworkAdapterName

## 2.8.0.0

- Templates folder removed. Use the test templates in them
  [Tests.Template folder in the DSCResources repository](https://github.com/PowerShell/DscResources/tree/master/Tests.Template)
  instead.
- Added the following resources:
  - MSFT_xHostsFile resource to manage hosts file entries.
- MSFT_xFirewall: Fix test of Profile parameter status.
- MSFT_xIPAddress: Fix false negative when desired IP is a substring of current IP.

## 2.7.0.0

- Added the following resources:
  - MSFT_xNetworkTeam resource to manage native network adapter teaming.

## 2.6.0.0

- Added the following resources:
  - MSFT_xDhcpClient resource to enable/disable DHCP on individual interfaces.
  - MSFT_xRoute resource to manage network routes.
  - MSFT_xNetBIOS resource to configure NetBIOS over TCP/IP settings on
    individual interfaces.
- MSFT_*: Unit and Integration tests updated to use
    DSCResource.Tests\TestHelper.psm1 functions.
- MSFT_*: Resource Name added to all unit test Desribes.
- Templates update to use DSCResource.Tests\TestHelper.psm1 functions.
- MSFT_xNetConnectionProfile: Integration tests fixed when more than one
  connection profile present.
- Changed AppVeyor.yml to use WMF 5 build environment.
- MSFT_xIPAddress: Removed test for DHCP Status.
- MSFT_xFirewall: New parameters added:
  - DynamicTransport
  - EdgeTraversalPolicy
  - LocalOnlyMapping
  - LooseSourceMapping
  - OverrideBlockRules
  - Owner
- All unit & integration tests updated to be able to be run from any folder under
  tests directory.
- Unit & Integration test template headers updated to match DSCResource templates.

## 2.5.0.0

- Added the following resources:
  - MSFT_xDNSConnectionSuffix resource to manage connection-specific DNS suffixes.
  - MSFT_xNetConnectionProfile resource to manage Connection Profiles for interfaces.
- MSFT_xDNSServerAddress: Corrected Verbose logging messages when multiple DNS
  adddressed specified.
- MSFT_xDNSServerAddress: Change to ensure resource terminates if DNS Server
  validation fails.
- MSFT_xDNSServerAddress: Added Validate parameter to enable DNS server validation
  when changing server addresses.
- MSFT_xFirewall: ApplicationPath Parameter renamed to Program for consistency
  with Cmdlets.
- MSFT_xFirewall: Fix to prevent error when DisplayName parameter is set on an
  existing rule.
- MSFT_xFirewall: Setting a different DisplayName parameter on an existing rule
  now correctly reports as needs change.
- MSFT_xFirewall: Changed DisplayGroup parameter to Group for consistency with
  Cmdlets and reduce confusion.
- MSFT_xFirewall: Changing the Group of an existing Firewall rule will recreate
  the Firewall rule rather than change it.
- MSFT_xFirewall: New parameters added:
  - Authentication
  - Encryption
  - InterfaceAlias
  - InterfaceType
  - LocalAddress
  - LocalUser
  - Package
  - Platform
  - RemoteAddress
  - RemoteMachine
  - RemoteUser
- MSFT_xFirewall: Profile parameter now handled as an Array.

## 2.4.0.0

- Added following resources:
  - MSFT_xDefaultGatewayAddress
- MSFT_xFirewall: Removed code using DisplayGroup to lookup Firewall Rule because
  it was redundant.
- MSFT_xFirewall: Set-TargetResource now updates firewall rules instead of
  recreating them.
- MSFT_xFirewall: Added message localization support.
- MSFT_xFirewall: Removed unnecessary code for handling multiple rules with same
  name.
- MSFT_xDefaultGatewayAddress: Removed unnecessary try/catch logic from around
  networking cmdlets.
- MSFT_xIPAddress: Removed unnecessary try/catch logic from around networking cmdlets.
- MSFT_xDNSServerAddress: Removed unnecessary try/catch logic from around
  networking cmdlets.
- MSFT_xDefaultGatewayAddress: Refactored to add more unit tests and cleanup logic.
- MSFT_xIPAddress: Network Connection Profile no longer forced to Private when
  IP address changed.
- MSFT_xIPAddress: Refactored to add more unit tests and cleanup logic.
- MSFT_xDNSServerAddress: Refactored to add more unit tests and cleanup logic.
- MSFT_xFirewall: Refactored to add more unit tests and cleanup logic.
- MSFT_xIPAddress: Removed default gateway parameter - use xDefaultGatewayAddress
  resource.
- MSFT_xIPAddress: Added check for IP address format not matching address family.
- MSFT_xDNSServerAddress: Corrected error message when address format doesn't
  match address family.

## 2.3.0.0

- MSFT_xDNSServerAddress: Added support for setting DNS for both IPv4 and IPv6
  on the same Interface
- MSFT_xDNSServerAddress: AddressFamily parameter has been changed to mandatory.
- Removed xDscResourceDesigner tests (moved to common tests)
- Fixed Test-TargetResource to test against all provided parameters
- Modified tests to not copy file to Program Files

- Changes to xFirewall causes Get-DSCConfiguration to no longer crash
  - Modified Schema to reduce needed functions.
  - General re-factoring and clean up of xFirewall.
  - Added Unit and Integration tests to resource.

## 2.2.0.0

- Changes in xFirewall resources to meet Test-xDscResource criteria

## 2.1.1.1

- Updated to fix issue with Get-DscConfiguration and xFirewall

## 2.1.0

- Added validity check that IPAddress and IPAddressFamily conforms with each other

## 2.0.0.0

- Adding the xFirewall resource

## 1.0.0.0

- Initial release with the following resources:
  - xIPAddress
  - xDnsServerAddress<|MERGE_RESOLUTION|>--- conflicted
+++ resolved
@@ -2,11 +2,10 @@
 
 ## Unreleased
 
-<<<<<<< HEAD
 - MSFT_IPAddress:
   - Updated to allow retaining existing addresses in order to support cluster
     configurations as well
-=======
+
 ## 6.2.0.0
 
 - Added .VSCode settings for applying DSC PSSA rules - fixes [Issue #357](https://github.com/PowerShell/NetworkingDsc/issues/357).
@@ -23,7 +22,6 @@
   - Support for `[`, `]` and `*` characters in the Name property
     added - fixes [Issue #348](https://github.com/PowerShell/NetworkingDsc/issues/348).
   - Improved unit tests to meet style guidelines.
->>>>>>> 57b41c39
 
 ## 6.0.0.0
 
