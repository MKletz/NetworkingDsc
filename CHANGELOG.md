# Versions

## Unreleased

## 5.0.0.0

- Find-NetworkAdapter:
  - Fixed to return null if exception thrown.
  - Allowed passing no selection parameters.
- MSFT_xNetAdapterName:
  - Fixed bug in Get-TargetResource when Name is the only adapter selector parameter.
  - Improved verbose logging.
  - More improvements to verbose logging.
- Added Get-DnsClientServerStaticAddress to NetworkingDsc.Common to return statically
  assigned DNS server addresses to support fix for [issue 113](https://github.com/PowerShell/xNetworking/issues/113).
- MSFT_xDNSserverAddress:
  - Added support for setting DNS Client to DHCP for [issue 113](https://github.com/PowerShell/xNetworking/issues/113).
  - Added new examples to show how to enable DHCP on DNS Client.
  - Improved integration test coverage to enable testing of multiple addresses and
    DHCP.
  - Converted exception creation to use common exception functions.
- MSFT_xDhcpClient:
  - Updated example to also cover setting DNS Client to DHCP.
- Added the VS Code PowerShell extension formatting settings that cause PowerShell
  files to be formatted as per the DSC Resource kit style guidelines.
- MSFT_xDefaultGatewayAddress:
  - Corrected style and formatting to meet HQRM guidelines.
  - Converted exceptions to use ResourceHelper functions.
- Updated badges in README.MD to match the layout from PSDscResources.
<<<<<<< HEAD
- MSFT_xDhcpClient:
  - Corrected style and formatting to meet HQRM guidelines.
  - Converted exceptions to use ResourceHelper functions.
=======
- MSFT_xIPAddress:
  - BREAKING CHANGE: Adding support for multiple IP addresses being assigned.
>>>>>>> 91d413b4

## 4.1.0.0

- Added integration test to test for conflicts with other common resource kit modules.
- Prevented ResourceHelper and Common module cmdlets from being exported to resolve
  conflicts with other resource modules.

## 4.0.0.0

- Converted to use AppVeyor.psm1 in DSCResource.Tests repository.
- Converted to use Example and Markdown tests in DSCResource.Tests repository.
- Added CodeCov.io support.
- Added a new example to xDNSServerAddress to clarify setting multiple DNS Servers.
- Fix examples to correct display in auto documentation generation.
- BREAKING CHANGE: Migrated xNetworkAdapter module functionality to xNetAdapterName
  resource.
- Added CommonTestHelper module for aiding testing.
- MSFT_xNetAdapterName:
  - Created new resource for renaming network adapters.
  - Added Find-NetAdapter cmdlet to NetworkingDsc.Common.
- Correct example parameters format to meet style guidelines.

## 3.2.0.0

- Fixed typo in the example's Action property from "Blocked" (which isn't a valid
  value) to "Block"
- Added support for auto generating wiki, help files, markdown linting
  and checking examples.
- Added NetworkingDsc.ResourceHelper module based on copy from [PSDscResources](https://github.com/PowerShell/PSDscResources/blob/dev/DscResources/CommonResourceHelper.psm1).
- MSFT_xFirewall:
  - Cleaned up ParameterList table layout and moved into a new file
    (MSFT_xFirewall.data.psd1).
  - Separated Localization strings into strings file.
  - Added standard help blocks to all functions to meet HQRM standards.
  - Added CmdletBinding attribute to all functions to meet HQRM standards.
  - Style changes to meet HQRM standards.
  - Fixed issue using CIDR notation for LocalAddress or RemoteAddress.
    See [GitHub issue](https://github.com/PowerShell/xNetworking/issues/169).
  - Fixed integration tests so that values being set are correctly tested.
  - Added integration tests for Removal of Firewall rule.
- Added NetworkingDsc.Common module to contain shared networking functions.
- MSFT_xDNSServerAddress:
  - Separated Localization strings into strings file.
- MSFT_xDefaultGatewayAddress:
  - Separated Localization strings into strings file.
  - Style changes to meet HQRM standards.
- MSFT_xDhcpClient:
  - Separated Localization strings into strings file.
  - Fix parameter descriptions in MOF file.
  - Style changes to meet HQRM standards.
- MSFT_xDnsClientGlobalSetting:
  - Renamed Localization strings file to be standard naming format.
  - Moved ParameterList into a new file (MSFT_xDnsClientGlobalSetting.data.psd1).
  - Style changes to meet HQRM standards.
  - Removed New-TerminatingError function because never called.
  - Converted to remove Invoke-Expression.
- MSFT_xDnsConnectionSuffix:
  - Separated Localization strings into strings file.
  - Style changes to meet HQRM standards.
- MSFT_xHostsFile:
  - Renamed Localization strings file to be standard naming format.
  - Style changes to meet HQRM standards.
  - Refactored for performance
    - Code now reads 38k lines in > 1 second vs 4
  - Now ignores inline comments
  - Added more integration tests
- MSFT_xIPAddress:
  - Separated Localization strings into strings file.
  - Style changes to meet HQRM standards.
- MSFT_xNetAdapterBinding:
  - Separated Localization strings into strings file.
  - Style changes to meet HQRM standards.
- MSFT_xNetAdapterRDMA:
  - Renamed Localization strings file to be standard naming format.
  - Style changes to meet HQRM standards.
- MSFT_xNetBIOS:
  - Renamed Localization strings file to be standard naming format.
  - Style changes to meet HQRM standards.
- MSFT_xNetConnectionProfile:
  - Separated Localization strings into strings file.
  - Style changes to meet HQRM standards.
- MSFT_xNetworkTeam:
  - Style changes to meet HQRM standards.
- MSFT_xNetworkTeamInterface:
  - Updated integration tests to remove Invoke-Expression.
  - Style changes to meet HQRM standards.
- MSFT_xRoute:
  - Separated Localization strings into strings file.
  - Style changes to meet HQRM standards.
- MSFT_xFirewall:
  - Converted to remove Invoke-Expression.

## 3.1.0.0

- Changed parameter format in Readme.md to improve information coverage and consistency.
- Changed all MOF files to be consistent and meet HQRM guidelines.
- Removed most markdown errors (MD*) in Readme.md.
- Added xNetAdapterRDMA resource
- Fixes to support changes to DSCResource.Tests.

## 3.0.0.0

- Corrected integration test filenames:
  - MSFT_xDefaultGatewayAddress.Integration.Tests.ps1
  - MSFT_xDhcpClient.Integration.Tests.ps1
  - MSFT_xDNSConnectionSuffix.Integration.Tests.ps1
  - MSFT_xNetAdapterBinding.Integration.Tests.ps1
- Updated all integration tests to use v1.1.0 header and script variable context.
- Updated all unit tests to use v1.1.0 header and script variable context.
- Removed uneccessary global variable from MSFT_xNetworkTeam.integration.tests.ps1
- Converted Invoke-Expression in all integration tests to &.
- Fixed unit test description in xNetworkAdapter.Tests.ps1
- xNetAdapterBinding
  - Added support for the use of wildcard (*) in InterfaceAlias parameter.
- BREAKING CHANGE - MSFT_xIPAddress: SubnetMask parameter renamed to PrefixLength.

## 2.12.0.0

- Fixed bug in MSFT_xIPAddress resource when xIPAddress follows xVMSwitch.
- Added the following resources:
  - MSFT_xNetworkTeamInterface resource to add/remove network team interfaces
- Added conditional loading of LocalizedData to MSFT_xHostsFile and
  MSFT_xNetworkTeam to prevent failures while loading those resources on systems
  with $PSUICulture other than en-US

## 2.11.0.0

- Added the following resources:
  - MSFT_xDnsClientGlobalSetting resource to configure the DNS Suffix Search List
    and Devolution.
- Converted AppVeyor.yml to pull Pester from PSGallery instead of Chocolatey.
- Changed AppVeyor.yml to use default image.
- Fix xNetBios unit tests to work on default appveyor image.
- Fix bug in xRoute when removing an existing route.
- Updated xRoute integration tests to use v1.1.0 test header.
- Extended xRoute integration tests to perform both add and remove route tests.

## 2.10.0.0

- Added the following resources:
  - MSFT_xNetAdapterBinding resource to enable/disable network adapter bindings.
- Fixed bug where xHostsFile would duplicate an entry instead of updating an
  existing one
- Updated Sample_xIPAddress_*.ps1 examples to show correct usage of setting a
  Static IP address to prevent issue when DHCP assigned IP address already
  matches staticly assigned IP address.

## 2.9.0.0

- MSFT_xDefaultGatewayAddress: Added Integration Tests.
- MSFT_xDhcpClient: Added Integration Tests.
- MSFT_xDnsConnectionSuffix: Added Integration Tests.
- MSFT_xDnsServerAddress: Added Integration Tests.
- MSFT_xIPAddress: Added Integration Tests.
- MSFT_xDhcpClient: Fixed logged message in Test-TargetResource.
- Added functions:
  - Get-xNetworkAdapterName
  - Test-xNetworkAdapterName
  - Set-xNetworkAdapterName

## 2.8.0.0

- Templates folder removed. Use the test templates in them
  [Tests.Template folder in the DSCResources repository](https://github.com/PowerShell/DscResources/tree/master/Tests.Template)
  instead.
- Added the following resources:
  - MSFT_xHostsFile resource to manage hosts file entries.
- MSFT_xFirewall: Fix test of Profile parameter status.
- MSFT_xIPAddress: Fix false negative when desired IP is a substring of current IP.

## 2.7.0.0

- Added the following resources:
  - MSFT_xNetworkTeam resource to manage native network adapter teaming.

## 2.6.0.0

- Added the following resources:
  - MSFT_xDhcpClient resource to enable/disable DHCP on individual interfaces.
  - MSFT_xRoute resource to manage network routes.
  - MSFT_xNetBIOS resource to configure NetBIOS over TCP/IP settings on
    individual interfaces.
- MSFT_*: Unit and Integration tests updated to use
    DSCResource.Tests\TestHelper.psm1 functions.
- MSFT_*: Resource Name added to all unit test Desribes.
- Templates update to use DSCResource.Tests\TestHelper.psm1 functions.
- MSFT_xNetConnectionProfile: Integration tests fixed when more than one
  connection profile present.
- Changed AppVeyor.yml to use WMF 5 build environment.
- MSFT_xIPAddress: Removed test for DHCP Status.
- MSFT_xFirewall: New parameters added:
  - DynamicTransport
  - EdgeTraversalPolicy
  - LocalOnlyMapping
  - LooseSourceMapping
  - OverrideBlockRules
  - Owner
- All unit & integration tests updated to be able to be run from any folder under
  tests directory.
- Unit & Integration test template headers updated to match DSCResource templates.

## 2.5.0.0

- Added the following resources:
  - MSFT_xDNSConnectionSuffix resource to manage connection-specific DNS suffixes.
  - MSFT_xNetConnectionProfile resource to manage Connection Profiles for interfaces.
- MSFT_xDNSServerAddress: Corrected Verbose logging messages when multiple DNS
  adddressed specified.
- MSFT_xDNSServerAddress: Change to ensure resource terminates if DNS Server
  validation fails.
- MSFT_xDNSServerAddress: Added Validate parameter to enable DNS server validation
  when changing server addresses.
- MSFT_xFirewall: ApplicationPath Parameter renamed to Program for consistency
  with Cmdlets.
- MSFT_xFirewall: Fix to prevent error when DisplayName parameter is set on an
  existing rule.
- MSFT_xFirewall: Setting a different DisplayName parameter on an existing rule
  now correctly reports as needs change.
- MSFT_xFirewall: Changed DisplayGroup parameter to Group for consistency with
  Cmdlets and reduce confusion.
- MSFT_xFirewall: Changing the Group of an existing Firewall rule will recreate
  the Firewall rule rather than change it.
- MSFT_xFirewall: New parameters added:
  - Authentication
  - Encryption
  - InterfaceAlias
  - InterfaceType
  - LocalAddress
  - LocalUser
  - Package
  - Platform
  - RemoteAddress
  - RemoteMachine
  - RemoteUser
- MSFT_xFirewall: Profile parameter now handled as an Array.

## 2.4.0.0

- Added following resources:
  - MSFT_xDefaultGatewayAddress
- MSFT_xFirewall: Removed code using DisplayGroup to lookup Firewall Rule because
  it was redundant.
- MSFT_xFirewall: Set-TargetResource now updates firewall rules instead of
  recreating them.
- MSFT_xFirewall: Added message localization support.
- MSFT_xFirewall: Removed unessesary code for handling multiple rules with same name.
- MSFT_xDefaultGatewayAddress: Removed unessesary try/catch logic from around
  networking cmdlets.
- MSFT_xIPAddress: Removed unessesary try/catch logic from around networking cmdlets.
- MSFT_xDNSServerAddress: Removed unessesary try/catch logic from around
  networking cmdlets.
- MSFT_xDefaultGatewayAddress: Refactored to add more unit tests and cleanup logic.
- MSFT_xIPAddress: Network Connection Profile no longer forced to Private when
  IP address changed.
- MSFT_xIPAddress: Refactored to add more unit tests and cleanup logic.
- MSFT_xDNSServerAddress: Refactored to add more unit tests and cleanup logic.
- MSFT_xFirewall: Refactored to add more unit tests and cleanup logic.
- MSFT_xIPAddress: Removed default gateway parameter - use xDefaultGatewayAddress
  resource.
- MSFT_xIPAddress: Added check for IP address format not matching address family.
- MSFT_xDNSServerAddress: Corrected error message when address format doesn't
  match address family.

## 2.3.0.0

- MSFT_xDNSServerAddress: Added support for setting DNS for both IPv4 and IPv6
  on the same Interface
- MSFT_xDNSServerAddress: AddressFamily parameter has been changed to mandatory.
- Removed xDscResourceDesigner tests (moved to common tests)
- Fixed Test-TargetResource to test against all provided parameters
- Modified tests to not copy file to Program Files

- Changes to xFirewall causes Get-DSCConfiguration to no longer crash
  - Modified Schema to reduce needed functions.
  - General re-factoring and clean up of xFirewall.
  - Added Unit and Integration tests to resource.

## 2.2.0.0

- Changes in xFirewall resources to meet Test-xDscResource criteria

## 2.1.1.1

- Updated to fix issue with Get-DscConfiguration and xFirewall

## 2.1.0

- Added validity check that IPAddress and IPAddressFamily conforms with each other

## 2.0.0.0

- Adding the xFirewall resource

## 1.0.0.0

- Initial release with the following resources:
  - xIPAddress
  - xDnsServerAddress<|MERGE_RESOLUTION|>--- conflicted
+++ resolved
@@ -1,6 +1,10 @@
 # Versions
 
 ## Unreleased
+
+- MSFT_xDhcpClient:
+  - Corrected style and formatting to meet HQRM guidelines.
+  - Converted exceptions to use ResourceHelper functions.
 
 ## 5.0.0.0
 
@@ -27,14 +31,8 @@
   - Corrected style and formatting to meet HQRM guidelines.
   - Converted exceptions to use ResourceHelper functions.
 - Updated badges in README.MD to match the layout from PSDscResources.
-<<<<<<< HEAD
-- MSFT_xDhcpClient:
-  - Corrected style and formatting to meet HQRM guidelines.
-  - Converted exceptions to use ResourceHelper functions.
-=======
 - MSFT_xIPAddress:
   - BREAKING CHANGE: Adding support for multiple IP addresses being assigned.
->>>>>>> 91d413b4
 
 ## 4.1.0.0
 
