$DSCResourceName = 'MSFT_xDefaultGatewayAddress'
$DSCModuleName   = 'xNetworking'

$Splat = @{
    Path = $PSScriptRoot
    ChildPath = "..\..\DSCResources\$DSCResourceName\$DSCResourceName.psm1"
    Resolve = $true
    ErrorAction = 'Stop'
}

$DSCResourceModuleFile = Get-Item -Path (Join-Path @Splat)
<<<<<<< HEAD

$moduleRoot = "${env:ProgramFiles}\WindowsPowerShell\Modules\$DSCModuleName"

if(-not (Test-Path -Path $moduleRoot))
{
    $null = New-Item -Path $moduleRoot -ItemType Directory
}
else
{
    # Copy the existing folder out to the temp directory to hold until the end of the run
    # Delete the folder to remove the old files.
    $tempLocation = Join-Path -Path $env:Temp -ChildPath $DSCModuleName
    Copy-Item -Path $moduleRoot -Destination $tempLocation -Recurse -Force
    Remove-Item -Path $moduleRoot -Recurse -Force
    $null = New-Item -Path $moduleRoot -ItemType Directory
}

Copy-Item -Path $PSScriptRoot\..\..\* -Destination $moduleRoot -Recurse -Force -Exclude '.git'

if (Get-Module -Name $DSCResourceName)
{
    Remove-Module -Name $DSCResourceName
}

=======

$moduleRoot = "${env:ProgramFiles}\WindowsPowerShell\Modules\$DSCModuleName"

if(-not (Test-Path -Path $moduleRoot))
{
    $null = New-Item -Path $moduleRoot -ItemType Directory
}
else
{
    # Copy the existing folder out to the temp directory to hold until the end of the run
    # Delete the folder to remove the old files.
    $tempLocation = Join-Path -Path $env:Temp -ChildPath $DSCModuleName
    Copy-Item -Path $moduleRoot -Destination $tempLocation -Recurse -Force
    Remove-Item -Path $moduleRoot -Recurse -Force
    $null = New-Item -Path $moduleRoot -ItemType Directory
}

Copy-Item -Path $PSScriptRoot\..\..\* -Destination $moduleRoot -Recurse -Force -Exclude '.git'

if (Get-Module -Name $DSCResourceName)
{
    Remove-Module -Name $DSCResourceName
}

>>>>>>> 371ececb
Import-Module -Name $DSCResourceModuleFile.FullName -Force

InModuleScope MSFT_xDefaultGatewayAddress {

    #######################################################################################

    Describe 'Get-TargetResource' {

        #region Mocks
        Mock Get-NetRoute -MockWith {
            [PSCustomObject]@{
                NextHop = '192.168.0.1'
                DestinationPrefix = '0.0.0.0/0'
                InterfaceAlias = 'Ethernet'
                InterfaceIndex = 1
                AddressFamily = 'IPv4'
            }
        }
        #endregion

        Context 'checking return with default gateway' {
            It 'should return current default gateway' {

                $Splat = @{
                    InterfaceAlias = 'Ethernet'
                    AddressFamily = 'IPv4'
                }
                $Result = Get-TargetResource @Splat
                $Result.Address | Should Be '192.168.0.1'
            }
        }

        #region Mocks
        Mock Get-NetRoute -MockWith {}
        #endregion

        Context 'checking return with no default gateway' {
            It 'should return no default gateway' {

                $Splat = @{
                    InterfaceAlias = 'Ethernet'
                    AddressFamily = 'IPv4'
                }
                $Result = Get-TargetResource @Splat
                $Result.Address | Should BeNullOrEmpty
            }
        }
    }

    #######################################################################################

    Describe 'Set-TargetResource' {

        #region Mocks
        Mock Get-NetAdapter -MockWith { [PSObject]@{ Name = 'Ethernet' } }

        Mock Get-NetRoute -MockWith {
            [PSCustomObject]@{
                NextHop = '192.168.0.1'
                DestinationPrefix = '0.0.0.0/0'
                InterfaceAlias = 'Ethernet'
                InterfaceIndex = 1
                AddressFamily = 'IPv4'
            }
        }
<<<<<<< HEAD

        Mock Remove-NetRoute

=======

        Mock Remove-NetRoute

>>>>>>> 371ececb
        Mock New-NetRoute

        #endregion

        Context 'invoking with no Default Gateway Address' {
            It 'should rerturn $null' {
                $Splat = @{
                    InterfaceAlias = 'Ethernet'
                    AddressFamily = 'IPv4'
                }
                { $Result = Set-TargetResource @Splat } | Should Not Throw
                $Result | Should BeNullOrEmpty
            }

            It 'should call all the mocks' {
                Assert-MockCalled -commandName Get-NetAdapter -Exactly 0
                Assert-MockCalled -commandName Get-NetRoute -Exactly 1
                Assert-MockCalled -commandName Remove-NetRoute -Exactly 1
            }
        }

        Context 'invoking with valid Default Gateway Address' {
            It 'should rerturn $null' {
                $Splat = @{
                    Address = '192.168.0.1'
                    InterfaceAlias = 'Ethernet'
                    AddressFamily = 'IPv4'
                }
                { $Result = Set-TargetResource @Splat } | Should Not Throw
                $Result | Should BeNullOrEmpty
            }

            It 'should call all the mocks' {
                Assert-MockCalled -commandName Get-NetAdapter -Exactly 0
                Assert-MockCalled -commandName Get-NetRoute -Exactly 1
                Assert-MockCalled -commandName Remove-NetRoute -Exactly 1
                Assert-MockCalled -commandName New-NetRoute -Exactly 1
            }
        }
    }
<<<<<<< HEAD

    #######################################################################################

    Describe 'Test-TargetResource' {

        #region Mocks
        Mock Get-NetAdapter -MockWith { [PSObject]@{ Name = 'Ethernet' } }

        Mock Get-NetRoute -MockWith {
            [PSCustomObject]@{
                NextHop = '192.168.0.1'
                DestinationPrefix = '0.0.0.0/0'
                InterfaceAlias = 'Ethernet'
                InterfaceIndex = 1
                AddressFamily = 'IPv4'
            }
        }
        #endregion

=======

    #######################################################################################

    Describe 'Test-TargetResource' {

        #region Mocks
        Mock Get-NetAdapter -MockWith { [PSObject]@{ Name = 'Ethernet' } }

        Mock Get-NetRoute -MockWith {
            [PSCustomObject]@{
                NextHop = '192.168.0.1'
                DestinationPrefix = '0.0.0.0/0'
                InterfaceAlias = 'Ethernet'
                InterfaceIndex = 1
                AddressFamily = 'IPv4'
            }
        }
        #endregion

>>>>>>> 371ececb
        Context 'checking return with default gateway that matches currently set one' {
            It 'should return true' {

                $Splat = @{
                    Address = '192.168.0.1'
                    InterfaceAlias = 'Ethernet'
                    AddressFamily = 'IPv4'
                }
                Test-TargetResource @Splat | Should Be $True
            }
        }

        Context 'checking return with no gateway but one is currently set' {
            It 'should return false' {

                $Splat = @{
                    InterfaceAlias = 'Ethernet'
                    AddressFamily = 'IPv4'
                }
                Test-TargetResource @Splat | Should Be $False
            }
        }

        #region Mocks
        Mock Get-NetRoute -MockWith {}
        #endregion
<<<<<<< HEAD

        Context 'checking return with default gateway but none are currently set' {
            It 'should return false' {

=======

        Context 'checking return with default gateway but none are currently set' {
            It 'should return false' {

>>>>>>> 371ececb
                $Splat = @{
                    Address = '192.168.0.1'
                    InterfaceAlias = 'Ethernet'
                    AddressFamily = 'IPv4'
                }
                Test-TargetResource @Splat | Should Be $False
            }
        }

        Context 'checking return with no gateway and none are currently set' {
            It 'should return true' {

                $Splat = @{
                    InterfaceAlias = 'Ethernet'
                    AddressFamily = 'IPv4'
                }
                Test-TargetResource @Splat | Should Be $True
            }
        }
    }
<<<<<<< HEAD

    #######################################################################################

    Describe 'Test-ResourceProperty' {

=======

    #######################################################################################

    Describe 'Test-ResourceProperty' {

>>>>>>> 371ececb
        Mock Get-NetAdapter -MockWith { [PSObject]@{ Name = 'Ethernet' } }

        Context 'invoking with bad interface alias' {

            It 'should throw an error' {
                $Splat = @{
                    Address = '192.168.0.1'
                    InterfaceAlias = 'NotReal'
                    AddressFamily = 'IPv4'
                }
                { Test-ResourceProperty @Splat } | Should Throw
            }
        }
<<<<<<< HEAD

        Context 'invoking with invalid IP Address' {

=======

        Context 'invoking with invalid IP Address' {

>>>>>>> 371ececb
            It 'should throw an error' {
                $Splat = @{
                    Address = 'NotReal'
                    InterfaceAlias = 'Ethernet'
                    AddressFamily = 'IPv4'
                }
                { Test-ResourceProperty @Splat } | Should Throw
            }
        }

        Context 'invoking with invalid IP Address' {

            It 'should throw an error' {
                $Splat = @{
                    Address = 'NotReal'
                    InterfaceAlias = 'Ethernet'
                    AddressFamily = 'IPv4'
                }
                { Test-ResourceProperty @Splat } | Should Throw
            }
        }
<<<<<<< HEAD

        Context 'invoking with IP Address and family mismatch' {

=======

        Context 'invoking with IP Address and family mismatch' {

>>>>>>> 371ececb
            It 'should throw an error' {
                $Splat = @{
                    Address = '192.168.0.1'
                    InterfaceAlias = 'Ethernet'
                    AddressFamily = 'IPv6'
                }
                { Test-ResourceProperty @Splat } | Should Throw
            }
        }
<<<<<<< HEAD

        Context 'invoking with valid IPv4 Address' {

=======

        Context 'invoking with valid IPv4 Address' {

>>>>>>> 371ececb
            It 'should not throw an error' {
                $Splat = @{
                    Address = '192.168.0.1'
                    InterfaceAlias = 'Ethernet'
                    AddressFamily = 'IPv4'
                }
                { Test-ResourceProperty @Splat } | Should Not Throw
            }
        }

        Context 'invoking with valid IPv6 Address' {

            It 'should not throw an error' {
                $Splat = @{
                    Address = 'fe80:ab04:30F5:002b::1'
                    InterfaceAlias = 'Ethernet'
                    AddressFamily = 'IPv6'
                }
                { Test-ResourceProperty @Splat } | Should Not Throw
            }
        }
    }
}

<<<<<<< HEAD
#######################################################################################
=======
#######################################################################################

# Clean up after the test completes.
Remove-Item -Path $moduleRoot -Recurse -Force

# Restore previous versions, if it exists.
if ($tempLocation)
{
    $null = New-Item -Path $moduleRoot -ItemType Directory
    $script:Destination = "${env:ProgramFiles}\WindowsPowerShell\Modules"
    Copy-Item -Path $tempLocation -Destination $script:Destination -Recurse -Force
    Remove-Item -Path $tempLocation -Recurse -Force
}
>>>>>>> 371ececb
<|MERGE_RESOLUTION|>--- conflicted
+++ resolved
@@ -9,7 +9,6 @@
 }
 
 $DSCResourceModuleFile = Get-Item -Path (Join-Path @Splat)
-<<<<<<< HEAD
 
 $moduleRoot = "${env:ProgramFiles}\WindowsPowerShell\Modules\$DSCModuleName"
 
@@ -34,32 +33,6 @@
     Remove-Module -Name $DSCResourceName
 }
 
-=======
-
-$moduleRoot = "${env:ProgramFiles}\WindowsPowerShell\Modules\$DSCModuleName"
-
-if(-not (Test-Path -Path $moduleRoot))
-{
-    $null = New-Item -Path $moduleRoot -ItemType Directory
-}
-else
-{
-    # Copy the existing folder out to the temp directory to hold until the end of the run
-    # Delete the folder to remove the old files.
-    $tempLocation = Join-Path -Path $env:Temp -ChildPath $DSCModuleName
-    Copy-Item -Path $moduleRoot -Destination $tempLocation -Recurse -Force
-    Remove-Item -Path $moduleRoot -Recurse -Force
-    $null = New-Item -Path $moduleRoot -ItemType Directory
-}
-
-Copy-Item -Path $PSScriptRoot\..\..\* -Destination $moduleRoot -Recurse -Force -Exclude '.git'
-
-if (Get-Module -Name $DSCResourceName)
-{
-    Remove-Module -Name $DSCResourceName
-}
-
->>>>>>> 371ececb
 Import-Module -Name $DSCResourceModuleFile.FullName -Force
 
 InModuleScope MSFT_xDefaultGatewayAddress {
@@ -125,15 +98,9 @@
                 AddressFamily = 'IPv4'
             }
         }
-<<<<<<< HEAD
 
         Mock Remove-NetRoute
 
-=======
-
-        Mock Remove-NetRoute
-
->>>>>>> 371ececb
         Mock New-NetRoute
 
         #endregion
@@ -174,7 +141,6 @@
             }
         }
     }
-<<<<<<< HEAD
 
     #######################################################################################
 
@@ -194,27 +160,6 @@
         }
         #endregion
 
-=======
-
-    #######################################################################################
-
-    Describe 'Test-TargetResource' {
-
-        #region Mocks
-        Mock Get-NetAdapter -MockWith { [PSObject]@{ Name = 'Ethernet' } }
-
-        Mock Get-NetRoute -MockWith {
-            [PSCustomObject]@{
-                NextHop = '192.168.0.1'
-                DestinationPrefix = '0.0.0.0/0'
-                InterfaceAlias = 'Ethernet'
-                InterfaceIndex = 1
-                AddressFamily = 'IPv4'
-            }
-        }
-        #endregion
-
->>>>>>> 371ececb
         Context 'checking return with default gateway that matches currently set one' {
             It 'should return true' {
 
@@ -241,17 +186,10 @@
         #region Mocks
         Mock Get-NetRoute -MockWith {}
         #endregion
-<<<<<<< HEAD
 
         Context 'checking return with default gateway but none are currently set' {
             It 'should return false' {
 
-=======
-
-        Context 'checking return with default gateway but none are currently set' {
-            It 'should return false' {
-
->>>>>>> 371ececb
                 $Splat = @{
                     Address = '192.168.0.1'
                     InterfaceAlias = 'Ethernet'
@@ -272,19 +210,11 @@
             }
         }
     }
-<<<<<<< HEAD
 
     #######################################################################################
 
     Describe 'Test-ResourceProperty' {
 
-=======
-
-    #######################################################################################
-
-    Describe 'Test-ResourceProperty' {
-
->>>>>>> 371ececb
         Mock Get-NetAdapter -MockWith { [PSObject]@{ Name = 'Ethernet' } }
 
         Context 'invoking with bad interface alias' {
@@ -298,15 +228,21 @@
                 { Test-ResourceProperty @Splat } | Should Throw
             }
         }
-<<<<<<< HEAD
 
         Context 'invoking with invalid IP Address' {
 
-=======
+            It 'should throw an error' {
+                $Splat = @{
+                    Address = 'NotReal'
+                    InterfaceAlias = 'Ethernet'
+                    AddressFamily = 'IPv4'
+                }
+                { Test-ResourceProperty @Splat } | Should Throw
+            }
+        }
 
         Context 'invoking with invalid IP Address' {
 
->>>>>>> 371ececb
             It 'should throw an error' {
                 $Splat = @{
                     Address = 'NotReal'
@@ -317,71 +253,44 @@
             }
         }
 
-        Context 'invoking with invalid IP Address' {
+        Context 'invoking with IP Address and family mismatch' {
 
             It 'should throw an error' {
                 $Splat = @{
-                    Address = 'NotReal'
-                    InterfaceAlias = 'Ethernet'
-                    AddressFamily = 'IPv4'
+                    Address = '192.168.0.1'
+                    InterfaceAlias = 'Ethernet'
+                    AddressFamily = 'IPv6'
                 }
                 { Test-ResourceProperty @Splat } | Should Throw
             }
         }
-<<<<<<< HEAD
-
-        Context 'invoking with IP Address and family mismatch' {
-
-=======
-
-        Context 'invoking with IP Address and family mismatch' {
-
->>>>>>> 371ececb
-            It 'should throw an error' {
-                $Splat = @{
-                    Address = '192.168.0.1'
+
+        Context 'invoking with valid IPv4 Address' {
+
+            It 'should not throw an error' {
+                $Splat = @{
+                    Address = '192.168.0.1'
+                    InterfaceAlias = 'Ethernet'
+                    AddressFamily = 'IPv4'
+                }
+                { Test-ResourceProperty @Splat } | Should Not Throw
+            }
+        }
+
+        Context 'invoking with valid IPv6 Address' {
+
+            It 'should not throw an error' {
+                $Splat = @{
+                    Address = 'fe80:ab04:30F5:002b::1'
                     InterfaceAlias = 'Ethernet'
                     AddressFamily = 'IPv6'
                 }
-                { Test-ResourceProperty @Splat } | Should Throw
-            }
-        }
-<<<<<<< HEAD
-
-        Context 'invoking with valid IPv4 Address' {
-
-=======
-
-        Context 'invoking with valid IPv4 Address' {
-
->>>>>>> 371ececb
-            It 'should not throw an error' {
-                $Splat = @{
-                    Address = '192.168.0.1'
-                    InterfaceAlias = 'Ethernet'
-                    AddressFamily = 'IPv4'
-                }
                 { Test-ResourceProperty @Splat } | Should Not Throw
             }
         }
-
-        Context 'invoking with valid IPv6 Address' {
-
-            It 'should not throw an error' {
-                $Splat = @{
-                    Address = 'fe80:ab04:30F5:002b::1'
-                    InterfaceAlias = 'Ethernet'
-                    AddressFamily = 'IPv6'
-                }
-                { Test-ResourceProperty @Splat } | Should Not Throw
-            }
-        }
     }
 }
 
-<<<<<<< HEAD
-#######################################################################################
-=======
 #######################################################################################
 
 # Clean up after the test completes.
@@ -394,5 +303,4 @@
     $script:Destination = "${env:ProgramFiles}\WindowsPowerShell\Modules"
     Copy-Item -Path $tempLocation -Destination $script:Destination -Recurse -Force
     Remove-Item -Path $tempLocation -Recurse -Force
-}
->>>>>>> 371ececb
+}