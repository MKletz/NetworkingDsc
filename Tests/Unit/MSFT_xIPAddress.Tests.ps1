﻿$DSCResourceName = 'MSFT_xIPAddress'
$DSCModuleName   = 'xNetworking'

$Splat = @{
    Path = $PSScriptRoot
    ChildPath = "..\..\DSCResources\$DSCResourceName\$DSCResourceName.psm1"
    Resolve = $true
    ErrorAction = 'Stop'
}

$DSCResourceModuleFile = Get-Item -Path (Join-Path @Splat)

$moduleRoot = "${env:ProgramFiles}\WindowsPowerShell\Modules\$DSCModuleName"

if(-not (Test-Path -Path $moduleRoot))
{
    $null = New-Item -Path $moduleRoot -ItemType Directory
}
else
{
    # Copy the existing folder out to the temp directory to hold until the end of the run
    # Delete the folder to remove the old files.
    $tempLocation = Join-Path -Path $env:Temp -ChildPath $DSCModuleName
    Copy-Item -Path $moduleRoot -Destination $tempLocation -Recurse -Force
    Remove-Item -Path $moduleRoot -Recurse -Force
    $null = New-Item -Path $moduleRoot -ItemType Directory
}

Copy-Item -Path $PSScriptRoot\..\..\* -Destination $moduleRoot -Recurse -Force -Exclude '.git'

if (Get-Module -Name $DSCResourceName)
{
    Remove-Module -Name $DSCResourceName
}

Import-Module -Name $DSCResourceModuleFile.FullName -Force

InModuleScope MSFT_xIPAddress {

    #######################################################################################

    Describe 'Get-TargetResource' {

        #region Mocks
        Mock Get-NetIPAddress -MockWith {
            [PSCustomObject]@{
                IPAddress = '192.168.0.1'
                InterfaceAlias = 'Ethernet'
                InterfaceIndex = 1
                PrefixLength = [byte]24
                AddressFamily = 'IPv4'
            }
        }
        #endregion

        Context 'invoking' {
            It 'should return existing IP details' {
                $Splat = @{
                    IPAddress = '192.168.0.1'
                    InterfaceAlias = 'Ethernet'
                    AddressFamily = 'IPv4'
                }
                $Result = Get-TargetResource @Splat
                $Result.IPAddress | Should Be $Splat.IPAddress
                $Result.SubnetMask | Should Be 24
            }
        }

        Context 'Subnet Mask' {
            It 'should fail if passed a negative number' {
                $Splat = @{
                    IPAddress = '192.168.0.1'
                    InterfaceAlias = 'Ethernet'
                    Subnet = -16
                }

                { Get-TargetResource @Splat } `
                    | Should Throw 'Value was either too large or too small for a UInt32.'
            }
        }
    }

    #######################################################################################

    Describe 'Set-TargetResource' {

        #region Mocks
        Mock Get-NetAdapter -MockWith { [PSObject]@{ Name = 'Ethernet' } }

        Mock Get-NetIPAddress -MockWith {
            [PSCustomObject]@{
                IPAddress = '192.168.0.1'
                InterfaceAlias = 'Ethernet'
                InterfaceIndex = 1
                PrefixLength = [byte]16
                AddressFamily = 'IPv4'
            }
        }

        Mock New-NetIPAddress

        Mock Get-NetConnectionProfile {
            [PSCustomObject]@{
                Name = 'MSFT'
                InterfaceAlias = 'Ethernet'
                InterfaceIndex = 1
                NetworkCategory = 'Public'
                IPV4Connectivity = 'Internet'
                IPV6Connectivity = 'NoTraffic'
            }
        }

        Mock Get-NetRoute {
            [PSCustomObject]@{
                InterfaceAlias = 'Ethernet'
                InterfaceIndex = 1
                AddressFamily = 'IPv4'
                NextHop = '192.168.0.254'
                DestinationPrefix = '0.0.0.0/0'
            }
        }

        Mock Set-NetConnectionProfile

        Mock Remove-NetIPAddress

        Mock Remove-NetRoute
        #endregion

        Context 'invoking with valid IP Address' {

            It 'should rerturn $null' {
                $Splat = @{
                    IPAddress = '10.0.0.2'
                    InterfaceAlias = 'Ethernet'
                    AddressFamily = 'IPv4'
                }
                { $Result = Set-TargetResource @Splat } | Should Not Throw
                $Result | Should BeNullOrEmpty
            }

            It 'should call all the mocks' {
                Assert-MockCalled -commandName Get-NetIPAddress -Exactly 1
                Assert-MockCalled -commandName Get-NetConnectionProfile -Exactly 1
                Assert-MockCalled -commandName Get-NetRoute -Exactly 1
                Assert-MockCalled -commandName Remove-NetRoute -Exactly 1
                Assert-MockCalled -commandName Remove-NetIPAddress -Exactly 1
                Assert-MockCalled -commandName New-NetIPAddress -Exactly 1
                Assert-MockCalled -commandName Set-NetConnectionProfile -Exactly 1
            }
        }
    }

    #######################################################################################

    Describe 'Test-TargetResource' {


        #region Mocks
        Mock Get-NetAdapter -MockWith { [PSObject]@{ Name = 'Ethernet' } }

        Mock Get-NetIPAddress -MockWith {

            [PSCustomObject]@{
                IPAddress = '192.168.0.1'
                InterfaceAlias = 'Ethernet'
                InterfaceIndex = 1
                PrefixLength = [byte]16
                AddressFamily = 'IPv4'
            }
        }

        Mock Get-NetIPInterface {
            [PSCustomObject]@{
                InterfaceAlias = 'Ethernet'
                InterfaceIndex = 1
                AddressFamily = 'IPv4'
                Dhcp = 'Disabled'
            }
        }
        #endregion

        Context 'invoking with invalid IPv4 Address' {

            It 'should throw exception' {
                $Splat = @{
                    IPAddress = 'BadAddress'
                    InterfaceAlias = 'Ethernet'
                    AddressFamily = 'IPv4'
                }
                { $Result = Test-TargetResource @Splat } | Should Throw
            }
        }

        Context 'invoking with different IPv4 Address' {

            It 'should be $false' {
                $Splat = @{
                    IPAddress = '10.0.0.2'
                    InterfaceAlias = 'Ethernet'
                    AddressFamily = 'IPv4'
                }
                $Result = Test-TargetResource @Splat
                $Result | Should Be $false
            }
            It 'should call appropriate mocks' {
                Assert-MockCalled -commandName Get-NetIPAddress -Exactly 1
                Assert-MockCalled -commandName Get-NetIPInterface -Exactly 1
            }
        }
         
        Context 'invoking with the same IPv4 Address' {

            It 'should be $false' {
                $Splat = @{
                    IPAddress = '192.168.0.1'
                    InterfaceAlias = 'Ethernet'
                    AddressFamily = 'IPv4'
                }
                $Result = Test-TargetResource @Splat
                $Result | Should Be $false
            }
            It 'should call appropriate mocks' {
                Assert-MockCalled -commandName Get-NetIPAddress -Exactly 1
                Assert-MockCalled -commandName Get-NetIPInterface -Exactly 1
            }
        }

        Mock Get-NetIPAddress -MockWith {
<<<<<<< HEAD

            [PSCustomObject]@{
                IPAddress = 'fe80::1'
                InterfaceAlias = 'Ethernet'
                InterfaceIndex = 1
                PrefixLength = [byte]16
                AddressFamily = 'IPv6'
            }
        }
        Context 'invoking with invalid IPv6 Address' {

=======

            [PSCustomObject]@{
                IPAddress = 'fe80::1'
                InterfaceAlias = 'Ethernet'
                InterfaceIndex = 1
                PrefixLength = [byte]16
                AddressFamily = 'IPv6'
            }
        }
        Context 'invoking with invalid IPv6 Address' {

>>>>>>> 371ececb
            It 'should throw exception' {
                $Splat = @{
                    IPAddress = 'BadAddress'
                    InterfaceAlias = 'Ethernet'
                    AddressFamily = 'IPv6'
                }
                { $Result = Test-TargetResource @Splat } | Should Throw
            }
        }

        Context 'invoking with different IPv6 Address' {

            It 'should be $false' {
                $Splat = @{
                    IPAddress = 'fe80::2'
<<<<<<< HEAD
                    InterfaceAlias = 'Ethernet'
                    AddressFamily = 'IPv6'
                }
                $Result = Test-TargetResource @Splat
                $Result | Should Be $false
            }
            It 'should call appropriate mocks' {
                Assert-MockCalled -commandName Get-NetIPAddress -Exactly 1
                Assert-MockCalled -commandName Get-NetIPInterface -Exactly 1
            }
        }
         
        Context 'invoking with the same IPv6 Address' {

            It 'should be $false' {
                $Splat = @{
                    IPAddress = 'fe80::1'
                    InterfaceAlias = 'Ethernet'
                    AddressFamily = 'IPv6'
=======
                    InterfaceAlias = 'Ethernet'
                    AddressFamily = 'IPv6'
                }
                $Result = Test-TargetResource @Splat
                $Result | Should Be $false
            }
            It 'should call appropriate mocks' {
                Assert-MockCalled -commandName Get-NetIPAddress -Exactly 1
                Assert-MockCalled -commandName Get-NetIPInterface -Exactly 1
            }
        }
         
        Context 'invoking with the same IPv6 Address' {

            It 'should be $false' {
                $Splat = @{
                    IPAddress = 'fe80::1'
                    InterfaceAlias = 'Ethernet'
                    AddressFamily = 'IPv6'
>>>>>>> 371ececb
                }
                $Result = Test-TargetResource @Splat
                $Result | Should Be $false
            }
            It 'should call appropriate mocks' {
                Assert-MockCalled -commandName Get-NetIPAddress -Exactly 1
                Assert-MockCalled -commandName Get-NetIPInterface -Exactly 1
            }
        }
    }

    #######################################################################################

    Describe 'Test-ResourceProperty' {

        Mock Get-NetAdapter -MockWith { [PSObject]@{ Name = 'Ethernet' } }
<<<<<<< HEAD

        Context 'invoking with bad interface alias' {

=======

        Context 'invoking with bad interface alias' {

            It 'should throw an error' {
                $Splat = @{
                    IPAddress = '192.168.0.1'
                    InterfaceAlias = 'NotReal'
                    AddressFamily = 'IPv4'
                }
                { Test-ResourceProperty @Splat } | Should Throw
            }
        }

        Context 'invoking with invalid IP Address' {

            It 'should throw an error' {
                $Splat = @{
                    IPAddress = 'NotReal'
                    InterfaceAlias = 'Ethernet'
                    AddressFamily = 'IPv4'
                }
                { Test-ResourceProperty @Splat } | Should Throw
            }
        }

        Context 'invoking with invalid IP Address' {

            It 'should throw an error' {
                $Splat = @{
                    IPAddress = 'NotReal'
                    InterfaceAlias = 'Ethernet'
                    AddressFamily = 'IPv4'
                }
                { Test-ResourceProperty @Splat } | Should Throw
            }
        }

        Context 'invoking with IP Address and family mismatch' {

>>>>>>> 371ececb
            It 'should throw an error' {
                $Splat = @{
                    IPAddress = '192.168.0.1'
                    InterfaceAlias = 'NotReal'
                    AddressFamily = 'IPv4'
                }
                { Test-ResourceProperty @Splat } | Should Throw
            }
        }

        Context 'invoking with invalid IP Address' {

            It 'should throw an error' {
                $Splat = @{
                    IPAddress = 'NotReal'
                    InterfaceAlias = 'Ethernet'
<<<<<<< HEAD
                    AddressFamily = 'IPv4'
=======
                    AddressFamily = 'IPv6'
>>>>>>> 371ececb
                }
                { Test-ResourceProperty @Splat } | Should Throw
            }
        }
<<<<<<< HEAD

        Context 'invoking with invalid IP Address' {

            It 'should throw an error' {
                $Splat = @{
                    IPAddress = 'NotReal'
                    InterfaceAlias = 'Ethernet'
                    AddressFamily = 'IPv4'
                }
                { Test-ResourceProperty @Splat } | Should Throw
            }
        }

        Context 'invoking with IP Address and family mismatch' {

            It 'should throw an error' {
                $Splat = @{
                    IPAddress = '192.168.0.1'
                    InterfaceAlias = 'Ethernet'
                    AddressFamily = 'IPv6'
                }
                { Test-ResourceProperty @Splat } | Should Throw
            }
        }

        Context 'invoking with valid IPv4 Address' {

            It 'should not throw an error' {
                $Splat = @{
                    IPAddress = '192.168.0.1'
                    InterfaceAlias = 'Ethernet'
                    AddressFamily = 'IPv4'
                }
                { Test-ResourceProperty @Splat } | Should Not Throw
            }
        }

        Context 'invoking with valid IPv6 Address' {

            It 'should not throw an error' {
                $Splat = @{
                    IPAddress = 'fe80:ab04:30F5:002b::1'
                    InterfaceAlias = 'Ethernet'
                    AddressFamily = 'IPv6'
                }
                { Test-ResourceProperty @Splat } | Should Not Throw
            }
        }

        Context 'invoking with invalid IPv4 subnet mask' {

            It 'should throw an error when greater than 32' {
                $Splat = @{
                    IPAddress = '192.168.0.1'
                    InterfaceAlias = 'Ethernet'
                    SubnetMask = 33
                    AddressFamily = 'IPv4'
                }
                { Test-ResourceProperty @Splat } | Should Throw
            }
            It 'should throw an error when less than 0' {
                $Splat = @{
                    IPAddress = '192.168.0.1'
                    InterfaceAlias = 'Ethernet'
                    SubnetMask = -1
                    AddressFamily = 'IPv4'
                }
                { Test-ResourceProperty @Splat } | Should Throw
            }
        }

        Context 'invoking with invalid IPv6 subnet mask' {

            It 'should throw an error when greater than 128' {
                $Splat = @{
                    IPAddress = 'fe80::1'
                    InterfaceAlias = 'Ethernet'
                    SubnetMask = 129
                    AddressFamily = 'IPv6'
                }
                { Test-ResourceProperty @Splat } | Should Throw
            }
            It 'should throw an error when less than 0' {
                $Splat = @{
                    IPAddress = 'fe80::1'
                    InterfaceAlias = 'Ethernet'
                    SubnetMask = -1
                    AddressFamily = 'IPv6'
                }
                { Test-ResourceProperty @Splat } | Should Throw
            }
        }

=======

        Context 'invoking with valid IPv4 Address' {

            It 'should not throw an error' {
                $Splat = @{
                    IPAddress = '192.168.0.1'
                    InterfaceAlias = 'Ethernet'
                    AddressFamily = 'IPv4'
                }
                { Test-ResourceProperty @Splat } | Should Not Throw
            }
        }

        Context 'invoking with valid IPv6 Address' {

            It 'should not throw an error' {
                $Splat = @{
                    IPAddress = 'fe80:ab04:30F5:002b::1'
                    InterfaceAlias = 'Ethernet'
                    AddressFamily = 'IPv6'
                }
                { Test-ResourceProperty @Splat } | Should Not Throw
            }
        }

        Context 'invoking with invalid IPv4 subnet mask' {

            It 'should throw an error when greater than 32' {
                $Splat = @{
                    IPAddress = '192.168.0.1'
                    InterfaceAlias = 'Ethernet'
                    SubnetMask = 33
                    AddressFamily = 'IPv4'
                }
                { Test-ResourceProperty @Splat } | Should Throw
            }
            It 'should throw an error when less than 0' {
                $Splat = @{
                    IPAddress = '192.168.0.1'
                    InterfaceAlias = 'Ethernet'
                    SubnetMask = -1
                    AddressFamily = 'IPv4'
                }
                { Test-ResourceProperty @Splat } | Should Throw
            }
        }

        Context 'invoking with invalid IPv6 subnet mask' {

            It 'should throw an error when greater than 128' {
                $Splat = @{
                    IPAddress = 'fe80::1'
                    InterfaceAlias = 'Ethernet'
                    SubnetMask = 129
                    AddressFamily = 'IPv6'
                }
                { Test-ResourceProperty @Splat } | Should Throw
            }
            It 'should throw an error when less than 0' {
                $Splat = @{
                    IPAddress = 'fe80::1'
                    InterfaceAlias = 'Ethernet'
                    SubnetMask = -1
                    AddressFamily = 'IPv6'
                }
                { Test-ResourceProperty @Splat } | Should Throw
            }
        }

>>>>>>> 371ececb
        Context 'invoking with valid string IPv6 subnet mask' {

            It 'should not throw an error' {
                $Splat = @{
                    IPAddress = 'fe80::1'
                    InterfaceAlias = 'Ethernet'
                    SubnetMask = '64'
                    AddressFamily = 'IPv6'
                }
                { Test-ResourceProperty @Splat } | Should Not Throw
            }
        }
    }
}

<<<<<<< HEAD
#######################################################################################
=======
#######################################################################################

# Clean up after the test completes.
Remove-Item -Path $moduleRoot -Recurse -Force

# Restore previous versions, if it exists.
if ($tempLocation)
{
    $null = New-Item -Path $moduleRoot -ItemType Directory
    $script:Destination = "${env:ProgramFiles}\WindowsPowerShell\Modules"
    Copy-Item -Path $tempLocation -Destination $script:Destination -Recurse -Force
    Remove-Item -Path $tempLocation -Recurse -Force
}
>>>>>>> 371ececb
<|MERGE_RESOLUTION|>--- conflicted
+++ resolved
@@ -227,7 +227,6 @@
         }
 
         Mock Get-NetIPAddress -MockWith {
-<<<<<<< HEAD
 
             [PSCustomObject]@{
                 IPAddress = 'fe80::1'
@@ -239,19 +238,6 @@
         }
         Context 'invoking with invalid IPv6 Address' {
 
-=======
-
-            [PSCustomObject]@{
-                IPAddress = 'fe80::1'
-                InterfaceAlias = 'Ethernet'
-                InterfaceIndex = 1
-                PrefixLength = [byte]16
-                AddressFamily = 'IPv6'
-            }
-        }
-        Context 'invoking with invalid IPv6 Address' {
-
->>>>>>> 371ececb
             It 'should throw exception' {
                 $Splat = @{
                     IPAddress = 'BadAddress'
@@ -267,7 +253,6 @@
             It 'should be $false' {
                 $Splat = @{
                     IPAddress = 'fe80::2'
-<<<<<<< HEAD
                     InterfaceAlias = 'Ethernet'
                     AddressFamily = 'IPv6'
                 }
@@ -287,9 +272,6 @@
                     IPAddress = 'fe80::1'
                     InterfaceAlias = 'Ethernet'
                     AddressFamily = 'IPv6'
-=======
-                    InterfaceAlias = 'Ethernet'
-                    AddressFamily = 'IPv6'
                 }
                 $Result = Test-TargetResource @Splat
                 $Result | Should Be $false
@@ -299,266 +281,130 @@
                 Assert-MockCalled -commandName Get-NetIPInterface -Exactly 1
             }
         }
-         
-        Context 'invoking with the same IPv6 Address' {
-
-            It 'should be $false' {
+    }
+
+    #######################################################################################
+
+    Describe 'Test-ResourceProperty' {
+
+        Mock Get-NetAdapter -MockWith { [PSObject]@{ Name = 'Ethernet' } }
+
+        Context 'invoking with bad interface alias' {
+
+            It 'should throw an error' {
+                $Splat = @{
+                    IPAddress = '192.168.0.1'
+                    InterfaceAlias = 'NotReal'
+                    AddressFamily = 'IPv4'
+                }
+                { Test-ResourceProperty @Splat } | Should Throw
+            }
+        }
+
+        Context 'invoking with invalid IP Address' {
+
+            It 'should throw an error' {
+                $Splat = @{
+                    IPAddress = 'NotReal'
+                    InterfaceAlias = 'Ethernet'
+                    AddressFamily = 'IPv4'
+                }
+                { Test-ResourceProperty @Splat } | Should Throw
+            }
+        }
+
+        Context 'invoking with invalid IP Address' {
+
+            It 'should throw an error' {
+                $Splat = @{
+                    IPAddress = 'NotReal'
+                    InterfaceAlias = 'Ethernet'
+                    AddressFamily = 'IPv4'
+                }
+                { Test-ResourceProperty @Splat } | Should Throw
+            }
+        }
+
+        Context 'invoking with IP Address and family mismatch' {
+
+            It 'should throw an error' {
+                $Splat = @{
+                    IPAddress = '192.168.0.1'
+                    InterfaceAlias = 'Ethernet'
+                    AddressFamily = 'IPv6'
+                }
+                { Test-ResourceProperty @Splat } | Should Throw
+            }
+        }
+
+        Context 'invoking with valid IPv4 Address' {
+
+            It 'should not throw an error' {
+                $Splat = @{
+                    IPAddress = '192.168.0.1'
+                    InterfaceAlias = 'Ethernet'
+                    AddressFamily = 'IPv4'
+                }
+                { Test-ResourceProperty @Splat } | Should Not Throw
+            }
+        }
+
+        Context 'invoking with valid IPv6 Address' {
+
+            It 'should not throw an error' {
+                $Splat = @{
+                    IPAddress = 'fe80:ab04:30F5:002b::1'
+                    InterfaceAlias = 'Ethernet'
+                    AddressFamily = 'IPv6'
+                }
+                { Test-ResourceProperty @Splat } | Should Not Throw
+            }
+        }
+
+        Context 'invoking with invalid IPv4 subnet mask' {
+
+            It 'should throw an error when greater than 32' {
+                $Splat = @{
+                    IPAddress = '192.168.0.1'
+                    InterfaceAlias = 'Ethernet'
+                    SubnetMask = 33
+                    AddressFamily = 'IPv4'
+                }
+                { Test-ResourceProperty @Splat } | Should Throw
+            }
+            It 'should throw an error when less than 0' {
+                $Splat = @{
+                    IPAddress = '192.168.0.1'
+                    InterfaceAlias = 'Ethernet'
+                    SubnetMask = -1
+                    AddressFamily = 'IPv4'
+                }
+                { Test-ResourceProperty @Splat } | Should Throw
+            }
+        }
+
+        Context 'invoking with invalid IPv6 subnet mask' {
+
+            It 'should throw an error when greater than 128' {
                 $Splat = @{
                     IPAddress = 'fe80::1'
                     InterfaceAlias = 'Ethernet'
-                    AddressFamily = 'IPv6'
->>>>>>> 371ececb
-                }
-                $Result = Test-TargetResource @Splat
-                $Result | Should Be $false
-            }
-            It 'should call appropriate mocks' {
-                Assert-MockCalled -commandName Get-NetIPAddress -Exactly 1
-                Assert-MockCalled -commandName Get-NetIPInterface -Exactly 1
-            }
-        }
-    }
-
-    #######################################################################################
-
-    Describe 'Test-ResourceProperty' {
-
-        Mock Get-NetAdapter -MockWith { [PSObject]@{ Name = 'Ethernet' } }
-<<<<<<< HEAD
-
-        Context 'invoking with bad interface alias' {
-
-=======
-
-        Context 'invoking with bad interface alias' {
-
-            It 'should throw an error' {
-                $Splat = @{
-                    IPAddress = '192.168.0.1'
-                    InterfaceAlias = 'NotReal'
-                    AddressFamily = 'IPv4'
-                }
-                { Test-ResourceProperty @Splat } | Should Throw
-            }
-        }
-
-        Context 'invoking with invalid IP Address' {
-
-            It 'should throw an error' {
-                $Splat = @{
-                    IPAddress = 'NotReal'
-                    InterfaceAlias = 'Ethernet'
-                    AddressFamily = 'IPv4'
-                }
-                { Test-ResourceProperty @Splat } | Should Throw
-            }
-        }
-
-        Context 'invoking with invalid IP Address' {
-
-            It 'should throw an error' {
-                $Splat = @{
-                    IPAddress = 'NotReal'
-                    InterfaceAlias = 'Ethernet'
-                    AddressFamily = 'IPv4'
-                }
-                { Test-ResourceProperty @Splat } | Should Throw
-            }
-        }
-
-        Context 'invoking with IP Address and family mismatch' {
-
->>>>>>> 371ececb
-            It 'should throw an error' {
-                $Splat = @{
-                    IPAddress = '192.168.0.1'
-                    InterfaceAlias = 'NotReal'
-                    AddressFamily = 'IPv4'
-                }
-                { Test-ResourceProperty @Splat } | Should Throw
-            }
-        }
-
-        Context 'invoking with invalid IP Address' {
-
-            It 'should throw an error' {
-                $Splat = @{
-                    IPAddress = 'NotReal'
-                    InterfaceAlias = 'Ethernet'
-<<<<<<< HEAD
-                    AddressFamily = 'IPv4'
-=======
-                    AddressFamily = 'IPv6'
->>>>>>> 371ececb
-                }
-                { Test-ResourceProperty @Splat } | Should Throw
-            }
-        }
-<<<<<<< HEAD
-
-        Context 'invoking with invalid IP Address' {
-
-            It 'should throw an error' {
-                $Splat = @{
-                    IPAddress = 'NotReal'
-                    InterfaceAlias = 'Ethernet'
-                    AddressFamily = 'IPv4'
-                }
-                { Test-ResourceProperty @Splat } | Should Throw
-            }
-        }
-
-        Context 'invoking with IP Address and family mismatch' {
-
-            It 'should throw an error' {
-                $Splat = @{
-                    IPAddress = '192.168.0.1'
-                    InterfaceAlias = 'Ethernet'
-                    AddressFamily = 'IPv6'
-                }
-                { Test-ResourceProperty @Splat } | Should Throw
-            }
-        }
-
-        Context 'invoking with valid IPv4 Address' {
-
-            It 'should not throw an error' {
-                $Splat = @{
-                    IPAddress = '192.168.0.1'
-                    InterfaceAlias = 'Ethernet'
-                    AddressFamily = 'IPv4'
-                }
-                { Test-ResourceProperty @Splat } | Should Not Throw
-            }
-        }
-
-        Context 'invoking with valid IPv6 Address' {
-
-            It 'should not throw an error' {
-                $Splat = @{
-                    IPAddress = 'fe80:ab04:30F5:002b::1'
-                    InterfaceAlias = 'Ethernet'
-                    AddressFamily = 'IPv6'
-                }
-                { Test-ResourceProperty @Splat } | Should Not Throw
-            }
-        }
-
-        Context 'invoking with invalid IPv4 subnet mask' {
-
-            It 'should throw an error when greater than 32' {
-                $Splat = @{
-                    IPAddress = '192.168.0.1'
-                    InterfaceAlias = 'Ethernet'
-                    SubnetMask = 33
-                    AddressFamily = 'IPv4'
+                    SubnetMask = 129
+                    AddressFamily = 'IPv6'
                 }
                 { Test-ResourceProperty @Splat } | Should Throw
             }
             It 'should throw an error when less than 0' {
                 $Splat = @{
-                    IPAddress = '192.168.0.1'
+                    IPAddress = 'fe80::1'
                     InterfaceAlias = 'Ethernet'
                     SubnetMask = -1
-                    AddressFamily = 'IPv4'
-                }
-                { Test-ResourceProperty @Splat } | Should Throw
-            }
-        }
-
-        Context 'invoking with invalid IPv6 subnet mask' {
-
-            It 'should throw an error when greater than 128' {
-                $Splat = @{
-                    IPAddress = 'fe80::1'
-                    InterfaceAlias = 'Ethernet'
-                    SubnetMask = 129
-                    AddressFamily = 'IPv6'
-                }
-                { Test-ResourceProperty @Splat } | Should Throw
-            }
-            It 'should throw an error when less than 0' {
-                $Splat = @{
-                    IPAddress = 'fe80::1'
-                    InterfaceAlias = 'Ethernet'
-                    SubnetMask = -1
-                    AddressFamily = 'IPv6'
-                }
-                { Test-ResourceProperty @Splat } | Should Throw
-            }
-        }
-
-=======
-
-        Context 'invoking with valid IPv4 Address' {
-
-            It 'should not throw an error' {
-                $Splat = @{
-                    IPAddress = '192.168.0.1'
-                    InterfaceAlias = 'Ethernet'
-                    AddressFamily = 'IPv4'
-                }
-                { Test-ResourceProperty @Splat } | Should Not Throw
-            }
-        }
-
-        Context 'invoking with valid IPv6 Address' {
-
-            It 'should not throw an error' {
-                $Splat = @{
-                    IPAddress = 'fe80:ab04:30F5:002b::1'
-                    InterfaceAlias = 'Ethernet'
-                    AddressFamily = 'IPv6'
-                }
-                { Test-ResourceProperty @Splat } | Should Not Throw
-            }
-        }
-
-        Context 'invoking with invalid IPv4 subnet mask' {
-
-            It 'should throw an error when greater than 32' {
-                $Splat = @{
-                    IPAddress = '192.168.0.1'
-                    InterfaceAlias = 'Ethernet'
-                    SubnetMask = 33
-                    AddressFamily = 'IPv4'
-                }
-                { Test-ResourceProperty @Splat } | Should Throw
-            }
-            It 'should throw an error when less than 0' {
-                $Splat = @{
-                    IPAddress = '192.168.0.1'
-                    InterfaceAlias = 'Ethernet'
-                    SubnetMask = -1
-                    AddressFamily = 'IPv4'
-                }
-                { Test-ResourceProperty @Splat } | Should Throw
-            }
-        }
-
-        Context 'invoking with invalid IPv6 subnet mask' {
-
-            It 'should throw an error when greater than 128' {
-                $Splat = @{
-                    IPAddress = 'fe80::1'
-                    InterfaceAlias = 'Ethernet'
-                    SubnetMask = 129
-                    AddressFamily = 'IPv6'
-                }
-                { Test-ResourceProperty @Splat } | Should Throw
-            }
-            It 'should throw an error when less than 0' {
-                $Splat = @{
-                    IPAddress = 'fe80::1'
-                    InterfaceAlias = 'Ethernet'
-                    SubnetMask = -1
-                    AddressFamily = 'IPv6'
-                }
-                { Test-ResourceProperty @Splat } | Should Throw
-            }
-        }
-
->>>>>>> 371ececb
+                    AddressFamily = 'IPv6'
+                }
+                { Test-ResourceProperty @Splat } | Should Throw
+            }
+        }
+
         Context 'invoking with valid string IPv6 subnet mask' {
 
             It 'should not throw an error' {
@@ -574,9 +420,6 @@
     }
 }
 
-<<<<<<< HEAD
-#######################################################################################
-=======
 #######################################################################################
 
 # Clean up after the test completes.
@@ -589,5 +432,4 @@
     $script:Destination = "${env:ProgramFiles}\WindowsPowerShell\Modules"
     Copy-Item -Path $tempLocation -Destination $script:Destination -Recurse -Force
     Remove-Item -Path $tempLocation -Recurse -Force
-}
->>>>>>> 371ececb
+}