[![Build status](https://ci.appveyor.com/api/projects/status/obmudad7gy8usbx2/branch/master?svg=true)](https://ci.appveyor.com/project/PowerShell/xnetworking/branch/master)

# xNetworking

The **xNetworking** module contains the following resources:
* **xFirewall**
* **xIPAddress**
* **xDnsServerAddress**
* **xDnsConnectionSuffix**
* **xDefaultGatewayAddress**
* **xNetConnectionProfile**
* **xDhcpClient**
* **xRoute**
* **xNetBIOS**
* **xNetworkTeam**
* **xNetworkTeamInterface**
* **xHostsFile**
* **xNetAdapterBinding**
* **xDnsClientGlobalSetting**

This project has adopted the [Microsoft Open Source Code of Conduct](https://opensource.microsoft.com/codeofconduct/).
For more information see the [Code of Conduct FAQ](https://opensource.microsoft.com/codeofconduct/faq/) or contact [opencode@microsoft.com](mailto:opencode@microsoft.com) with any additional questions or comments.

## Contributing
Please check out common DSC Resources [contributing guidelines](https://github.com/PowerShell/DscResource.Kit/blob/master/CONTRIBUTING.md).

## Resources

* **xFirewall** sets a node's firewall rules.
* **xIPAddress** sets a node's IP address.
* **xDnsServerAddress** sets a node's DNS server.
* **xDnsConnectionSuffix** sets a node's network interface connection-specific DNS suffix.
* **xDefaultGatewayAddress** sets a node's default gateway address.
* **xNetConnectionProfile** sets a node's connection profile.

### xIPAddress

* **IPAddress**: The desired IP address.
* **InterfaceAlias**: Alias of the network interface for which the IP address should be set.
* **SubnetMask**: Local subnet size.
* **AddressFamily**: IP address family: { IPv4 | IPv6 }

### xDnsServerAddress

* **Address**: The desired DNS Server address(es)
* **InterfaceAlias**: Alias of the network interface for which the DNS server address is set.
* **AddressFamily**: IP address family: { IPv4 | IPv6 }
* **Validate**: Requires that the DNS Server addresses be validated if they are updated. It will cause the resouce to throw a 'A general error occurred that is not covered by a more specific error code.' error if set to True and specified DNS Servers are not accessible. Defaults to False.

### xDnsConnectionSuffix

* **InterfaceAlias**: Alias of the network interface for which the DNS server address is set.
* **ConnectionSpecificSuffix**: DNS connection-specific suffix to assign to the network interface.
* **RegisterThisConnectionsAddress**: Specifies that the IP address for this connection is to be registered. The default value is True.
* **UseSuffixWhenRegistering**: Specifies that this host name and the connection specific suffix for this connection are to be registered. The default value is False.
* **Ensure**: Ensure that the network interface connection-specific suffix is present or not. { Present | Absent }

### xDefaultGatewayAddress

* **Address**: The desired default gateway address - if not provided default gateway will be removed.
* **InterfaceAlias**: Alias of the network interface for which the default gateway address is set.
* **AddressFamily**: IP address family: { IPv4 | IPv6 }

### xFirewall

* **Name**: Name of the firewall rule.
* **DisplayName**: Localized, user-facing name of the firewall rule being created.
* **Group**: Name of the firewall group where we want to put the firewall rule.
* **Ensure**: Ensure that the firewall rule is Present or Absent.
* **Enabled**: Enable or Disable the supplied configuration.
* **Action**: Allow or Block the supplied configuration: { NotConfigured | Allow | Block }
* **Profile**: Specifies one or more profiles to which the rule is assigned.
* **Direction**: Direction of the connection.
* **RemotePort**: Specific port used for filter. Specified by port number, range, or keyword.
* **LocalPort**: Local port used for the filter.
* **Protocol**: Specific protocol for filter. Specified by name, number, or range.
* **Description**: Documentation for the rule.
* **Program**: Path and filename of the program for which the rule is applied.
* **Service**: Specifies the short name of a Windows service to which the firewall rule applies.
* **Authentication**: Specifies that authentication is required on firewall rules: { NotRequired | Required | NoEncap }
* **Encryption**: Specifies that encryption in authentication is required on firewall rules: { NotRequired | Required | Dynamic }
* **InterfaceAlias**: Specifies the alias of the interface that applies to the traffic.
* **InterfaceType**: Specifies that only network connections made through the indicated interface types are subject to the requirements of this rule: { Any | Wired | Wireless | RemoteAccess }
* **LocalAddress**: Specifies that network packets with matching IP addresses match this rule. This parameter value is the first end point of an IPsec rule and specifies the computers that are subject to the requirements of this rule. This parameter value is an IPv4 or IPv6 address, hostname, subnet, range, or the following keyword: Any.
* **LocalUser**: Specifies the principals to which network traffic this firewall rule applies. The principals, represented by security identifiers (SIDs) in the security descriptor definition language (SDDL) string, are services, users, application containers, or any SID to which network traffic is associated.
* **Package**: Specifies the Windows Store application to which the firewall rule applies. This parameter is specified as a security identifier (SID).
* **Platform**: Specifies which version of Windows the associated rule applies.
* **RemoteAddress**: Specifies that network packets with matching IP addresses match this rule. This parameter value is the second end point of an IPsec rule and specifies the computers that are subject to the requirements of this rule. This parameter value is an IPv4 or IPv6 address, hostname, subnet, range, or the following keyword: Any
* **RemoteMachine**: Specifies that matching IPsec rules of the indicated computer accounts are created. This parameter specifies that only network packets that are authenticated as incoming from or outgoing to a computer identified in the list of computer accounts (SID) match this rule. This parameter value is specified as an SDDL string.
* **RemoteUser**: Specifies that matching IPsec rules of the indicated user accounts are created. This parameter specifies that only network packets that are authenticated as incoming from or outgoing to a user identified in the list of user accounts match this rule. This parameter value is specified as an SDDL string.
* **DynamicTransport**: Specifies a dynamic transport: { Any | ProximityApps | ProximitySharing | WifiDirectPrinting | WifiDirectDisplay | WifiDirectDevices }
* **EdgeTraversalPolicy**: Specifies that matching firewall rules of the indicated edge traversal policy are created: { Block | Allow | DeferToUser | DeferToApp }
* **IcmpType**: Specifies the ICMP type codes.
* **LocalOnlyMapping**: Indicates that matching firewall rules of the indicated value are created.
* **LooseSourceMapping**: Indicates that matching firewall rules of the indicated value are created.
* **OverrideBlockRules**: Indicates that matching network traffic that would otherwise be blocked are allowed.
* **Owner**: Specifies that matching firewall rules of the indicated owner are created.

### xNetConnectionProfile

* **InterfaceAlias**: Specifies the alias for the Interface that is being changed.
* **NetworkCategory**: Sets the NetworkCategory for the interface - per [the documentation ](https://technet.microsoft.com/en-us/%5Clibrary/jj899565(v=wps.630).aspx) this can only be set to { Public | Private }
* **IPv4Connectivity**: Specifies the IPv4 Connection Value { Disconnected | NoTraffic | Subnet | LocalNetwork | Internet }
* **IPv6Connectivity**: Specifies the IPv6 Connection Value { Disconnected | NoTraffic | Subnet | LocalNetwork | Internet }

### xDhcpClient

* **State**: The desired state of the DHCP Client: { Enabled | Disabled }. Mandatory.
* **InterfaceAlias**: Alias of the network interface for which the DNS server address is set. Mandatory.
* **AddressFamily**: IP address family: { IPv4 | IPv6 }. Mandatory.

### xRoute

* **InterfaceAlias**: Specifies the alias of a network interface. Mandatory.
* **AddressFamily**: Specifies the IP address family. { IPv4 | IPv6 }. Mandatory.
* **DestinationPrefix**: Specifies a destination prefix of an IP route. A destination prefix consists of an IP address prefix and a prefix length, separated by a slash (/). Mandatory.
* **NextHop**: Specifies the next hop for the IP route. Mandatory.
* **Ensure**: Specifies whether the route should exist. { Present | Absent }. Defaults: Present.
* **RouteMetric**: Specifies an integer route metric for an IP route. Default: 256.
* **Publish**: Specifies the publish setting of an IP route. { No | Yes | Age }. Default: No.
* **PreferredLifetime**: Specifies a preferred lifetime in seconds of an IP route.

### xNetBIOS

* **InterfaceAlias**: Specifies the alias of a network interface. Mandatory.
* **Setting**: xNetBIOS setting { Default | Enable | Disable }. Mandatory.

### xNetworkTeam
* **Name**: Specifies the name of the network team to create.
* **TeamMembers**: Specifies the network interfaces that should be a part of the network team. This is a comma-separated list.
* **TeamingMode**: Specifies the teaming mode configuration. { SwitchIndependent | LACP | Static}.
* **LoadBalancingAlgorithm**: Specifies the load balancing algorithm for the network team. { Dynamic | HyperVPort | IPAddresses | MacAddresses | TransportPorts }.
* **Ensure**: Specifies if the network team should be created or deleted. { Present | Absent }.

### xNetworkTeamInterface
* **Name**: Specifies the name of the network team interface to create.
* **TeamName**: Specifies the name of the network team on which this particular interface should exist.
* **VlanID**: Specifies VlanID to be set on network team interface.
* **Ensure**: Specifies if the network team interface should be created or deleted. { Present | Absent }

### xHostsFile
* **HostName**: Specifies the name of the computer that will be mapped to an IP address.
* **IPAddress**: Specifies the IP Address that should be mapped to the host name.
* **Ensure**: Specifies if the hosts file entry should be created or deleted. { Present | Absent }.

### xNetAdapterBinding
* **InterfaceAlias**: Specifies the alias of a network interface. Mandatory.
* **ComponentId**: Specifies the underlying name of the transport or filter in the following form - ms_xxxx, such as ms_tcpip. Mandatory.
* **State**: Specifies if the component ID for the Interface should be Enabled or Disabled. Optional. Defaults to Enabled. { Enabled | Disabled }.

### xDnsClientGlobalSetting
* **IsSingleInstance**: Specifies the resource is a single instance, the value must be 'Yes'.
* **SuffixSearchList**: Specifies a list of global suffixes that can be used in the specified order by the DNS client for resolving the IP address of the computer name.
* **UseDevolution**: Specifies that devolution is activated.
* **DevolutionLevel**: Specifies the number of labels up to which devolution should occur.

## Functions

### Get-xNetworkAdapterName
* Finds a network adapter name based on the parameters specified.  **This is investigational, names and parameters are subject to change**
* **Name**: **Mandatory**, the name of the adapter you are trying to find, to refine the results after the rest of the criteria are queried.
* **Status**: Optional, with a default of `Up`. The status of the network adapter. { Up | Disconnected | Disabled }
* **PhysicalMediaType**:   Optional, with no default. The physical media type of the network adapter. Examples: `802.3`
* Returns a structure with the following properties:
    * **Name**: The name of the first matching adapter.
    * **PhysicalMediaType**: The Physical media type of the first matching adapter.
    * **Status**: The status of the first matching adapter.
    * **MatchingAdapterCount**: The count of the matching adapters

### Test-xNetworkAdapterName
* Tests if a network adapter exists with the specified name by calling Get-xNetworkAdapterName and comparing the returned name.  **This is investigational, names and parameters are subject to change**
* **Name**: **Mandatory**, the name of the adapter you are trying to find, if an adapter by this name is found, no other parameters are used.
* **Status**: Optional, with a default of `Up`. The status of the network adapter. { Up | Disconnected | Disabled }
* **PhysicalMediaType**:   Optional, with no default. The physical media type of the network adapter. Examples: `802.3`
* Returns `$true` if the named adapter exist, `$false` if it does not.

### Set-xNetworkAdapterName
* Sets the network adapter name of the adapter found by the parameters specified.  **This is investigational, names and parameters are subject to change**
* **Name**: **Mandatory**, the name of the adapter you are trying to find, if an adapter by this name is found, no other parameters are used.
* **Status**: Optional, with a default of `Up`. The status of the network adapter. { Up | Disconnected | Disabled }
* **PhysicalMediaType**:   Optional, with no default. The physical media type of the network adapter. Examples: `802.3`
* **IgnoreMultipleMatchingAdapters**: If the function finds multiple adapters, it will error, unless this switch is specified, then it will rename the first adapter.  Since name is part of the query, further queries should return one adapter.

## Known Invalid Configurations

### xFirewall
* The exception 'One of the port keywords is invalid' will be thrown if a rule is created with the LocalPort set to PlayToDiscovery and the Protocol is not set to UDP. This is not an unexpected error, but because the New-NetFirewallRule documentation is incorrect.
This issue has been reported on [Microsoft Connect](https://connect.microsoft.com/PowerShell/feedbackdetail/view/1974268/new-set-netfirewallrule-cmdlet-localport-parameter-documentation-is-incorrect-for-playtodiscovery)

## Known Issues

### xFirewall
The following error may occur when applying xFirewall configurations on Windows Server 2012 R2 if [KB3000850](https://support.microsoft.com/en-us/kb/3000850) is not installed. Please ensure this update is installed if this error occurs.
```
The cmdlet does not fully support the Inquire action for debug messages. Cmdlet operation will continue during the prompt. Select a different action preference via -Debug switch or $DebugPreference variable, and try again.
```

## Versions

### Unreleased

<<<<<<< HEAD
* Added the following resources:
    * MSFT_xNetworkTeamInterface resource to add/remove network team interfaces
* Added conditional loading of LocalizedData to MSFT_xHostsFile and MSFT_xNetworkTeam to prevent failures while loading those resources on systems with $PSUICulture other than en-US
=======
### 2.11.0.0
* Added the following resources:
    * MSFT_xDnsClientGlobalSetting resource to configure the DNS Suffix Search List and Devolution.
* Converted AppVeyor.yml to pull Pester from PSGallery instead of Chocolatey.
* Changed AppVeyor.yml to use default image.
* Fix xNetBios unit tests to work on default appveyor image.
* Fix bug in xRoute when removing an existing route.
* Updated xRoute integration tests to use v1.1.0 test header.
* Extended xRoute integration tests to perform both add and remove route tests.
>>>>>>> f2bc34af

### 2.10.0.0

* Added the following resources:
    * MSFT_xNetAdapterBinding resource to enable/disable network adapter bindings.
* Fixed bug where xHostsFile would duplicate an entry instead of updating an existing one
* Updated Sample_xIPAddress_*.ps1 examples to show correct usage of setting a Static IP address to prevent issue when DHCP assigned IP address already matches staticly assigned IP address.

### 2.9.0.0

* MSFT_xDefaultGatewayAddress: Added Integration Tests.
* MSFT_xDhcpClient: Added Integration Tests.
* MSFT_xDnsConnectionSuffix: Added Integration Tests.
* MSFT_xDnsServerAddress: Added Integration Tests.
* MSFT_xIPAddress: Added Integration Tests.
* MSFT_xDhcpClient: Fixed logged message in Test-TargetResource.
* Added functions:
    * Get-xNetworkAdapterName
    * Test-xNetworkAdapterName
    * Set-xNetworkAdapterName


### 2.8.0.0

* Templates folder removed. Use the test templates in the [Tests.Template folder in the DSCResources repository](https://github.com/PowerShell/DscResources/tree/master/Tests.Template) instead.
* Added the following resources:
    * MSFT_xHostsFile resource to manage hosts file entries.
* MSFT_xFirewall: Fix test of Profile parameter status.
* MSFT_xIPAddress: Fix false negative when desired IP is a substring of current IP.

### 2.7.0.0

* Added the following resources:
    * MSFT_xNetworkTeam resource to manage native network adapter teaming.

### 2.6.0.0

* Added the following resources:
    * MSFT_xDhcpClient resource to enable/disable DHCP on individual interfaces.
    * MSFT_xRoute resource to manage network routes.
    * MSFT_xNetBIOS resource to configure NetBIOS over TCP/IP settings on individual interfaces.
* MSFT_*: Unit and Integration tests updated to use DSCResource.Tests\TestHelper.psm1 functions.
* MSFT_*: Resource Name added to all unit test Desribes.
* Templates update to use DSCResource.Tests\TestHelper.psm1 functions.
* MSFT_xNetConnectionProfile: Integration tests fixed when more than one connection profile present.
* Changed AppVeyor.yml to use WMF 5 build environment.
* MSFT_xIPAddress: Removed test for DHCP Status.
* MSFT_xFirewall: New parameters added:
    * DynamicTransport
    * EdgeTraversalPolicy
    * LocalOnlyMapping
    * LooseSourceMapping
    * OverrideBlockRules
    * Owner
* All unit & integration tests updated to be able to be run from any folder under tests directory.
* Unit & Integration test template headers updated to match DSCResource templates.

### 2.5.0.0
* Added the following resources:
    * MSFT_xDNSConnectionSuffix resource to manage connection-specific DNS suffixes.
    * MSFT_xNetConnectionProfile resource to manage Connection Profiles for interfaces.
* MSFT_xDNSServerAddress: Corrected Verbose logging messages when multiple DNS adddressed specified.
* MSFT_xDNSServerAddress: Change to ensure resource terminates if DNS Server validation fails.
* MSFT_xDNSServerAddress: Added Validate parameter to enable DNS server validation when changing server addresses.
* MSFT_xFirewall: ApplicationPath Parameter renamed to Program for consistency with Cmdlets.
* MSFT_xFirewall: Fix to prevent error when DisplayName parameter is set on an existing rule.
* MSFT_xFirewall: Setting a different DisplayName parameter on an existing rule now correctly reports as needs change.
* MSFT_xFirewall: Changed DisplayGroup parameter to Group for consistency with Cmdlets and reduce confusion.
* MSFT_xFirewall: Changing the Group of an existing Firewall rule will recreate the Firewall rule rather than change it.
* MSFT_xFirewall: New parameters added:
    * Authentication
    * Encryption
    * InterfaceAlias
    * InterfaceType
    * LocalAddress
    * LocalUser
    * Package
    * Platform
    * RemoteAddress
    * RemoteMachine
    * RemoteUser
* MSFT_xFirewall: Profile parameter now handled as an Array.

### 2.4.0.0
* Added following resources:
    * MSFT_xDefaultGatewayAddress
* MSFT_xFirewall: Removed code using DisplayGroup to lookup Firewall Rule because it was redundant.
* MSFT_xFirewall: Set-TargetResource now updates firewall rules instead of recreating them.
* MSFT_xFirewall: Added message localization support.
* MSFT_xFirewall: Removed unessesary code for handling multiple rules with same name.
* MSFT_xDefaultGatewayAddress: Removed unessesary try/catch logic from around networking cmdlets.
* MSFT_xIPAddress: Removed unessesary try/catch logic from around networking cmdlets.
* MSFT_xDNSServerAddress: Removed unessesary try/catch logic from around networking cmdlets.
* MSFT_xDefaultGatewayAddress: Refactored to add more unit tests and cleanup logic.
* MSFT_xIPAddress: Network Connection Profile no longer forced to Private when IP address changed.
* MSFT_xIPAddress: Refactored to add more unit tests and cleanup logic.
* MSFT_xDNSServerAddress: Refactored to add more unit tests and cleanup logic.
* MSFT_xFirewall: Refactored to add more unit tests and cleanup logic.
* MSFT_xIPAddress: Removed default gateway parameter - use xDefaultGatewayAddress resource.
* MSFT_xIPAddress: Added check for IP address format not matching address family.
* MSFT_xDNSServerAddress: Corrected error message when address format doesn't match address family.

### 2.3.0.0

* MSFT_xDNSServerAddress: Added support for setting DNS for both IPv4 and IPv6 on the same Interface
* MSFT_xDNSServerAddress: AddressFamily parameter has been changed to mandatory.
* Removed xDscResourceDesigner tests (moved to common tests)
* Fixed Test-TargetResource to test against all provided parameters
* Modified tests to not copy file to Program Files

* Changes to xFirewall causes Get-DSCConfiguration to no longer crash
    * Modified Schema to reduce needed functions.
    * General re-factoring and clean up of xFirewall.
    * Added Unit and Integration tests to resource.

### 2.2.0.0

* Changes in xFirewall resources to meet Test-xDscResource criteria

### 2.1.1.1

* Updated to fix issue with Get-DscConfiguration and xFirewall

### 2.1.0

* Added validity check that IPAddress and IPAddressFamily conforms with each other

### 2.0.0.0

* Adding the xFirewall resource

### 1.0.0.0

* Initial release with the following resources:
    - xIPAddress
    - xDnsServerAddress


## Examples

### Set IP Address on an ethernet NIC

This configuration will set the IP Address with some typical values for a network interface with the alias 'Ethernet'.

```powershell
Configuration Sample_xIPAddress_FixedValue
{
    param
    (
        [string[]]$NodeName = 'localhost'
    )
    Import-DscResource -Module xNetworking
    Node $NodeName
    {
        xIPAddress NewIPAddress
        {
            IPAddress      = "2001:4898:200:7:6c71:a102:ebd8:f482"
            InterfaceAlias = "Ethernet"
            SubnetMask     = 24
            AddressFamily  = "IPV6"
        }
    }
}
```

### Set IP Address with parameterized values

This configuration will set the IP Address on a network interface that is identified by its alias.

``` powershell
Configuration Sample_xIPAddress_Parameterized
{
    param
    (
        [string[]]$NodeName = 'localhost',
        [Parameter(Mandatory)]
        [string]$IPAddress,
        [Parameter(Mandatory)]
        [string]$InterfaceAlias,
        [int]$SubnetMask = 16,
        [ValidateSet("IPv4","IPv6")]
        [string]$AddressFamily = 'IPv4'
    )
    Import-DscResource -Module xNetworking
    Node $NodeName
    {
        xIPAddress NewIPAddress
        {
            IPAddress      = $IPAddress
            InterfaceAlias = $InterfaceAlias
            SubnetMask     = $SubnetMask
            AddressFamily  = $AddressFamily
        }
    }
}
```

### Set DNS server address

This configuration will set the DNS server address on a network interface that is identified by its alias.

```powershell
Configuration Sample_xDnsServerAddress
{
    param
    (
        [string[]]$NodeName = 'localhost',
        [Parameter(Mandatory)]
        [string]$DnsServerAddress,
        [Parameter(Mandatory)]
        [string]$InterfaceAlias,
        [ValidateSet("IPv4","IPv6")]
        [string]$AddressFamily = 'IPv4',
        [Boolean]$Validate
    )
    Import-DscResource -Module xNetworking
    Node $NodeName
    {
        xDnsServerAddress DnsServerAddress
        {
            Address        = $DnsServerAddress
            InterfaceAlias = $InterfaceAlias
            AddressFamily  = $AddressFamily
            Validate       = $Validate
        }
    }
}
```

### Set a DNS connection suffix

This configuration will set a DNS connection-specific suffix on a network interface that is identified by its alias.

```powershell
Configuration Sample_xDnsConnectionSuffix
{
    param
    (
        [string[]]$NodeName = 'localhost',
        [Parameter(Mandatory)]
        [string]$InterfaceAlias,
        [Parameter(Mandatory)]
        [string]$DnsSuffix
    )
    Import-DscResource -Module xNetworking
    Node $NodeName
    {
        xDnsConnectionSuffix DnsConnectionSuffix
        {
            InterfaceAlias           = $InterfaceAlias
            ConnectionSpecificSuffix = $DnsSuffix
        }
    }
}
```

### Set Default Gateway server address

This configuration will set the default gateway address on a network interface that is identified by its alias.

```powershell
Configuration Sample_xDefaultGatewayAddress_Set
{
    param
    (
        [string[]]$NodeName = 'localhost',
        [Parameter(Mandatory)]
        [string]$DefaultGateway,
        [Parameter(Mandatory)]
        [string]$InterfaceAlias,
        [ValidateSet("IPv4","IPv6")]
        [string]$AddressFamily = 'IPv4'
    )
    Import-DscResource -Module xNetworking
    Node $NodeName
    {
        xDefaultGatewayAddress SetDefaultGateway
        {
            Address        = $DefaultGateway
            InterfaceAlias = $InterfaceAlias
            AddressFamily  = $AddressFamily
        }
    }
}
```

### Remove Default Gateway server address

This configuration will remove the default gateway address on a network interface that is identified by its alias.

```powershell
Configuration Sample_xDefaultGatewayAddress_Remove
{
    param
    (
        [string[]]$NodeName = 'localhost',
        [Parameter(Mandatory)]
        [string]$InterfaceAlias,
        [ValidateSet("IPv4","IPv6")]
        [string]$AddressFamily = 'IPv4'
    )
    Import-DscResource -Module xNetworking
    Node $NodeName
    {
        xDefaultGatewayAddress RemoveDefaultGateway
        {
            InterfaceAlias = $InterfaceAlias
            AddressFamily  = $AddressFamily
        }
    }
}
```

### Adding a firewall rule

This configuration will ensure that a firewall rule is present.

```powershell
# DSC configuration for Firewall
Configuration Add_FirewallRule
{
    param
    (
        [string[]]$NodeName = 'localhost'
    )

    Import-DSCResource -ModuleName xNetworking

    Node $NodeName
    {
        xFirewall Firewall
        {
            Name                  = "MyAppFirewallRule"
            Program               = "c:\windows\system32\MyApp.exe"
        }
    }
}
```

### Add a firewall rule to an existing group

This configuration ensures that two firewall rules are present on the target node, both within the same group.

```powershell
Configuration Add_FirewallRuleToExistingGroup
{
    param
    (
        [string[]]$NodeName = 'localhost'
    )

    Import-DSCResource -ModuleName xNetworking

    Node $NodeName
    {
        xFirewall Firewall
        {
            Name                  = "MyFirewallRule"
            DisplayName           = "My Firewall Rule"
            Group                 = "My Firewall Rule Group"
        }

        xFirewall Firewall1
        {
            Name                  = "MyFirewallRule1"
            DisplayName           = "My Firewall Rule"
            Group                 = "My Firewall Rule Group"
            Ensure                = "Present"
            Enabled               = "True"
            Profile               = ("Domain", "Private")
        }
    }
}
```

### Disable access to an application

This example ensures that notepad.exe is blocked by the firewall.
```powershell
Configuration Disable_AccessToApplication
{
    param
    (
        [string[]]$NodeName = 'localhost'
    )

    Import-DSCResource -ModuleName xNetworking

    Node $NodeName
    {
        xFirewall Firewall
        {
            Name                  = "NotePadFirewallRule"
            DisplayName           = "Firewall Rule for Notepad.exe"
            Group                 = "NotePad Firewall Rule Group"
            Ensure                = "Present"
            Action                = 'Blocked'
            Description           = "Firewall Rule for Notepad.exe"
            Program               = "c:\windows\system32\notepad.exe"
        }
    }
}
```

### Disable access with additional parameters

This example will disable notepad.exe's outbound access.

```powershell
# DSC configuration for Firewall

configuration Sample_xFirewall_AddFirewallRule
{
    param
    (
        [string[]]$NodeName = 'localhost'
    )

    Import-DSCResource -ModuleName xNetworking

    Node $NodeName
    {
        xFirewall Firewall
        {
            Name                  = "NotePadFirewallRule"
            DisplayName           = "Firewall Rule for Notepad.exe"
            Group                 = "NotePad Firewall Rule Group"
            Ensure                = "Present"
            Enabled               = "True"
            Profile               = ("Domain", "Private")
            Direction             = "OutBound"
            RemotePort            = ("8080", "8081")
            LocalPort             = ("9080", "9081")
            Protocol              = "TCP"
            Description           = "Firewall Rule for Notepad.exe"
            Program               = "c:\windows\system32\notepad.exe"
            Service               = "WinRM"
        }
    }
 }

Sample_xFirewall_AddFirewallRule
Start-DscConfiguration -Path Sample_xFirewall_AddFirewallRule -Wait -Verbose -Force
```

### Enable a built-in Firewall Rule

This example enables the built-in Firewall Rule 'World Wide Web Services (HTTP Traffic-In)'.
```powershell
configuration Sample_xFirewall_EnableBuiltInFirewallRule
{
    param
    (
        [string[]]$NodeName = 'localhost'
    )

    Import-DSCResource -ModuleName xNetworking

    Node $NodeName
    {
        xFirewall Firewall
        {
            Name                  = "IIS-WebServerRole-HTTP-In-TCP"
            Ensure                = "Present"
            Enabled               = "True"
        }
    }
 }
```

### Create a Firewall Rule using all available Parameters

This example will create a firewall rule using all available xFirewall resource parameters. This rule is not meaningful and would not be used like this in reality. It is used to show the expected formats of the different parameters.
```powershell
configuration Sample_xFirewall_AddFirewallRule_AllParameters
{
    param
    (
        [string[]]$NodeName = 'localhost'
    )

    Import-DSCResource -ModuleName xNetworking

    Node $NodeName
    {
        xFirewall Firewall
        {
            Name                  = "NotePadFirewallRule"
            DisplayName           = "Firewall Rule for Notepad.exe"
            Group                 = "NotePad Firewall Rule Group"
            Ensure                = "Present"
            Enabled               = "True"
            Profile               = ("Domain", "Private")
            Direction             = "OutBound"
            RemotePort            = ("8080", "8081")
            LocalPort             = ("9080", "9081")
            Protocol              = "TCP"
            Description           = "Firewall Rule for Notepad.exe"
            Program               = "c:\windows\system32\notepad.exe"
            Service               = "WinRM"
            Authentication        = "Required"
            Encryption            = "Required"
            InterfaceAlias        = "Ethernet"
            InterfaceType         = "Wired"
            LocalAddress          = @("192.168.2.0-192.168.2.128","192.168.1.0/255.255.255.0")
            LocalUser             = "O:LSD:(D;;CC;;;S-1-15-3-4)(A;;CC;;;S-1-5-21-3337988176-3917481366-464002247-1001)"
            Package               = "S-1-15-2-3676279713-3632409675-756843784-3388909659-2454753834-4233625902-1413163418"
            Platform              = "6.1"
            RemoteAddress         = @("192.168.2.0-192.168.2.128","192.168.1.0/255.255.255.0")
            RemoteMachine         = "O:LSD:(D;;CC;;;S-1-5-21-1915925333-479612515-2636650677-1621)(A;;CC;;;S-1-5-21-1915925333-479612515-2636650677-1620)"
            RemoteUser            = "O:LSD:(D;;CC;;;S-1-15-3-4)(A;;CC;;;S-1-5-21-3337988176-3917481366-464002247-1001)"
            DynamicTransport      = "ProximitySharing"
            EdgeTraversalPolicy   = "Block"
            IcmpType              = ("51","52")
            LocalOnlyMapping      = $true
            LooseSourceMapping    = $true
            OverrideBlockRules    = $true
            Owner                 = "S-1-5-21-3337988176-3917481366-464002247-500"
        }
    }
 }

Sample_xFirewall_AddFirewallRule_AllParameters
Start-DscConfiguration -Path Sample_xFirewall_AddFirewallRule_AllParameters -Wait -Verbose -Force
```

### Set the NetConnectionProfile to Public

```powershell
configuration MSFT_xNetConnectionProfile_Config {
    Import-DscResource -ModuleName xNetworking
    node localhost {
        xNetConnectionProfile Integration_Test {
            InterfaceAlias   = 'Wi-Fi'
            NetworkCategory  = 'Public'
            IPv4Connectivity = 'Internet'
            IPv6Connectivity = 'Disconncted'
        }
    }
}
```

### Set the DHCP Client state
This example would set the DHCP Client State to enabled.

```powershell
configuration Sample_xDhcpClient_Enabled
{
    param
    (
        [string[]]$NodeName = 'localhost',

        [Parameter(Mandatory)]
        [string]$InterfaceAlias,

        [Parameter(Mandatory)]
        [ValidateSet("IPv4","IPv6")]
        [string]$AddressFamily
    )

    Import-DscResource -Module xDhcpClient

    Node $NodeName
    {
        xDhcpClient EnableDhcpClient
        {
            State          = 'Enabled'
            InterfaceAlias = $InterfaceAlias
            AddressFamily  = $AddressFamily
        }
    }
}
```

### Add a Route
This example will add an IPv4 route on interface Ethernet.

```powershell
configuration Sample_xRoute_AddRoute
{
    param
    (
        [string[]]$NodeName = 'localhost'
    )

    Import-DSCResource -ModuleName xNetworking

    Node $NodeName
    {
        xRoute NetRoute1
        {
            Ensure = 'Present'
            InterfaceAlias = 'Ethernet'
            AddressFamily = 'IPv4'
            DestinationPrefix = '192.168.0.0/16'
            NextHop = '192.168.120.0'
            RouteMetric = 200
        }
    }
 }

Sample_xRoute_AddRoute
Start-DscConfiguration -Path Sample_xRoute_AddRoute -Wait -Verbose -Force
```

### Create a network team
This example shows creating a native network team.

```powershell
configuration Sample_xNetworkTeam_AddTeam
{
    param
    (
        [string[]]$NodeName = 'localhost'
    )

    Import-DSCResource -ModuleName xNetworking

    Node $NodeName
    {
        xNetworkTeam HostTeam
        {
          Name = 'HostTeam'
          TeamingMode = 'SwitchIndependent'
          LoadBalancingAlgorithm = 'HyperVPort'
          TeamMembers = 'NIC1','NIC2'
          Ensure = 'Present'
        }
    }
 }

Sample_xNetworkTeam_AddTeam
Start-DscConfiguration -Path Sample_xNetworkTeam_AddTeam -Wait -Verbose -Force
```

## Create a network team interface
This example shows adding a network team interface to native network team.

```powershell
configuration Sample_xNetworkTeamInterface_AddInterface
{
    param
    (
        [string[]]$NodeName = 'localhost'
    )

    Import-DSCResource -ModuleName xNetworking

    Node $NodeName
    {
        xNetworkTeam HostTeam
        {
          Name = 'HostTeam'
          TeamingMode = 'SwitchIndependent'
          LoadBalancingAlgorithm = 'HyperVPort'
          TeamMembers = 'NIC1','NIC2'
          Ensure = 'Present'
        }
        
        xNetworkTeamInterface NewInterface {
            Name = 'NewInterface'
            TeamName = 'HostTeam'
            VlanID = 100
            Ensure = 'Present'
            DependsOn = '[xNetworkTeam]HostTeam'
        }
    }
 }

Sample_xNetworkTeamInterface_AddInterface
Start-DscConfiguration -Path Sample_xNetworkTeamInterface_AddInterface -Wait -Verbose -Force
```

### Add a hosts file entry
This example will add an hosts file entry.

```powershell
configuration Sample_xHostsFile_AddEntry
{
    param
    (
        [string[]]$NodeName = 'localhost'
    )

    Import-DSCResource -ModuleName xNetworking

    Node $NodeName
    {
        xHostsFile HostEntry
        {
          HostName  = 'Host01'
          IPAddress = '192.168.0.1'
          Ensure    = 'Present'
        }
    }
 }

Sample_xHostsFile_AddEntry
Start-DscConfiguration -Path Sample_xHostsFile_AddEntry -Wait -Verbose -Force
```

### Disable IPv6 on a Network Adapter.
This example will disable the IPv6 binding on the network adapter 'Ethernet'.

```powershell
configuration Sample_xNetAdapterBinding_DisableIPv6
{
    param
    (
        [string[]]$NodeName = 'localhost'
    )

    Import-DSCResource -ModuleName xNetworking

    Node $NodeName
    {
        xNetAdapterBinding DisableIPv6
        {
            InterfaceAlias = 'Ethernet'
            ComponentId = 'ms_tcpip6'
            State = 'Disabled'
        }
    }
}

Sample_xNetAdapterBinding_DisableIPv6
Start-DscConfiguration -Path Sample_xNetAdapterBinding_DisableIPv6 -Wait -Verbose -Force
```

### Set a node to use itself as a DNS server

**Note** this sample assumes you have already setup DNS on the machine for brevity.

**This is investigational, names and parameters are subject to change.  The DSC team is investigating a better way to do this.**

Sample of using *-xNetworkAdapterName Functions

```PowerShell
Configuration SetDns
{
    param
    (
        [string[]]$NodeName = 'localhost'
    )

    Import-DSCResource -ModuleName xNetworking

    Node $NodeName
    {
        script NetAdapterName
        {
            GetScript = {
                Import-module xNetworking
                $getResult = Get-xNetworkAdapterName -Name 'Ethernet1'
                return @{
                    result = $getResult
                }
            }
            TestScript = {
                Import-module xNetworking
                Test-xNetworkAdapterName -Name 'Ethernet1'
            }
            SetScript = {
                Import-module xNetworking
                Set-xNetworkAdapterName -Name 'Ethernet1' -IgnoreMultipleMatchingAdapters
            }
        }
        xDnsServerAddress DnsServerAddress
        {
            Address        = '127.0.0.1'
            InterfaceAlias = 'Ethernet1'
            AddressFamily  = 'IPv4'
            DependsOn = @('[Script]NetAdapterName')
        }
    }
}
```

### Set the DNS Client Global Setting Suffix Search List
This example will set the DNS Global Suffix Search list to 'contoso.com'.

```PowerShell
configuration Sample_xDnsClientGlobalSetting_SuffixSearchList
{
    param
    (
        [string[]]$NodeName = 'localhost',

        [Parameter(Mandatory)]
        [string[]]$SuffixSearchList,

        [Parameter(Mandatory)]
        [boolean]$UseDevolution = $true,

        [Parameter(Mandatory)]
        [uint32]$DevolutionLevel = 0
    )

    Import-DscResource -Module xDnsClientGlobalSetting

    Node $NodeName
    {
        xDhcpClient EnableDhcpClient
        {
            IsSingleInstance = 'Yes'
            SuffixSearchList = $SuffixSearchList
            UseDevolution    = $UseDevolution
            DevolutionLevel  = $DevolutionLevel
        }
    }
}

Sample_xDnsClientGlobalSetting_SuffixSearchList -SuffixSearchList 'contoso.com'
Start-DscConfiguration -Path Sample_xDnsClientGlobalSetting_SuffixSearchList -Wait -Verbose -Force
```<|MERGE_RESOLUTION|>--- conflicted
+++ resolved
@@ -199,11 +199,10 @@
 
 ### Unreleased
 
-<<<<<<< HEAD
 * Added the following resources:
     * MSFT_xNetworkTeamInterface resource to add/remove network team interfaces
 * Added conditional loading of LocalizedData to MSFT_xHostsFile and MSFT_xNetworkTeam to prevent failures while loading those resources on systems with $PSUICulture other than en-US
-=======
+
 ### 2.11.0.0
 * Added the following resources:
     * MSFT_xDnsClientGlobalSetting resource to configure the DNS Suffix Search List and Devolution.
@@ -213,7 +212,6 @@
 * Fix bug in xRoute when removing an existing route.
 * Updated xRoute integration tests to use v1.1.0 test header.
 * Extended xRoute integration tests to perform both add and remove route tests.
->>>>>>> f2bc34af
 
 ### 2.10.0.0
 
