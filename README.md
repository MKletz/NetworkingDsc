--- conflicted
+++ resolved
@@ -212,11 +212,8 @@
 - Changed parameter format in Readme.md to improve information coverage and consistency.
 - Changed all MOF files to be consistent and meet HQRM guidelines.
 - Removed most markdown errors (MD*) in Readme.md.
-<<<<<<< HEAD
 - Added xNetAdapterRDMA resource
-=======
 - Fixes to support changes to DSCResource.Tests.
->>>>>>> 0e1d86f3
 
 ### 3.0.0.0
 
