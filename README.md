[![Build status](https://ci.appveyor.com/api/projects/status/obmudad7gy8usbx2/branch/master?svg=true)](https://ci.appveyor.com/project/PowerShell/xnetworking/branch/master)

# xNetworking

The **xNetworking** module contains the following resources:
* **xFirewall**
* **xIPAddress**
* **xDnsServerAddress**
* **xDnsConnectionSuffix**
* **xDefaultGatewayAddress**
* **xNetConnectionProfile**
* **xDhcpClient**
* **xRoute**
* **xNetBIOS**
* **xNetworkTeam**
* **xHostsFile**
* **xNetAdapterBinding**

This project has adopted the [Microsoft Open Source Code of Conduct](https://opensource.microsoft.com/codeofconduct/).
For more information see the [Code of Conduct FAQ](https://opensource.microsoft.com/codeofconduct/faq/) or contact [opencode@microsoft.com](mailto:opencode@microsoft.com) with any additional questions or comments.

## Contributing
Please check out common DSC Resources [contributing guidelines](https://github.com/PowerShell/DscResource.Kit/blob/master/CONTRIBUTING.md).

## Resources

* **xFirewall** sets a node's firewall rules.
* **xIPAddress** sets a node's IP address.
* **xDnsServerAddress** sets a node's DNS server.
* **xDnsConnectionSuffix** sets a node's network interface connection-specific DNS suffix.
* **xDefaultGatewayAddress** sets a node's default gateway address.
* **xNetConnectionProfile** sets a node's connection profile.

### xIPAddress

* **IPAddress**: The desired IP address.
* **InterfaceAlias**: Alias of the network interface for which the IP address should be set.
* **SubnetMask**: Local subnet size.
* **AddressFamily**: IP address family: { IPv4 | IPv6 }

### xDnsServerAddress

* **Address**: The desired DNS Server address(es)
* **InterfaceAlias**: Alias of the network interface for which the DNS server address is set.
* **AddressFamily**: IP address family: { IPv4 | IPv6 }
* **Validate**: Requires that the DNS Server addresses be validated if they are updated. It will cause the resouce to throw a 'A general error occurred that is not covered by a more specific error code.' error if set to True and specified DNS Servers are not accessible. Defaults to False.

### xDnsConnectionSuffix

* **InterfaceAlias**: Alias of the network interface for which the DNS server address is set.
* **ConnectionSpecificSuffix**: DNS connection-specific suffix to assign to the network interface.
* **RegisterThisConnectionsAddress**: Specifies that the IP address for this connection is to be registered. The default value is True.
* **UseSuffixWhenRegistering**: Specifies that this host name and the connection specific suffix for this connection are to be registered. The default value is False.
* **Ensure**: Ensure that the network interface connection-specific suffix is present or not. { Present | Absent }

### xDefaultGatewayAddress

* **Address**: The desired default gateway address - if not provided default gateway will be removed.
* **InterfaceAlias**: Alias of the network interface for which the default gateway address is set.
* **AddressFamily**: IP address family: { IPv4 | IPv6 }

### xFirewall

* **Name**: Name of the firewall rule.
* **DisplayName**: Localized, user-facing name of the firewall rule being created.
* **Group**: Name of the firewall group where we want to put the firewall rule.
* **Ensure**: Ensure that the firewall rule is Present or Absent.
* **Enabled**: Enable or Disable the supplied configuration.
* **Action**: Allow or Block the supplied configuration: { NotConfigured | Allow | Block }
* **Profile**: Specifies one or more profiles to which the rule is assigned.
* **Direction**: Direction of the connection.
* **RemotePort**: Specific port used for filter. Specified by port number, range, or keyword.
* **LocalPort**: Local port used for the filter.
* **Protocol**: Specific protocol for filter. Specified by name, number, or range.
* **Description**: Documentation for the rule.
* **Program**: Path and filename of the program for which the rule is applied.
* **Service**: Specifies the short name of a Windows service to which the firewall rule applies.
* **Authentication**: Specifies that authentication is required on firewall rules: { NotRequired | Required | NoEncap }
* **Encryption**: Specifies that encryption in authentication is required on firewall rules: { NotRequired | Required | Dynamic }
* **InterfaceAlias**: Specifies the alias of the interface that applies to the traffic.
* **InterfaceType**: Specifies that only network connections made through the indicated interface types are subject to the requirements of this rule: { Any | Wired | Wireless | RemoteAccess }
* **LocalAddress**: Specifies that network packets with matching IP addresses match this rule. This parameter value is the first end point of an IPsec rule and specifies the computers that are subject to the requirements of this rule. This parameter value is an IPv4 or IPv6 address, hostname, subnet, range, or the following keyword: Any.
* **LocalUser**: Specifies the principals to which network traffic this firewall rule applies. The principals, represented by security identifiers (SIDs) in the security descriptor definition language (SDDL) string, are services, users, application containers, or any SID to which network traffic is associated.
* **Package**: Specifies the Windows Store application to which the firewall rule applies. This parameter is specified as a security identifier (SID).
* **Platform**: Specifies which version of Windows the associated rule applies.
* **RemoteAddress**: Specifies that network packets with matching IP addresses match this rule. This parameter value is the second end point of an IPsec rule and specifies the computers that are subject to the requirements of this rule. This parameter value is an IPv4 or IPv6 address, hostname, subnet, range, or the following keyword: Any
* **RemoteMachine**: Specifies that matching IPsec rules of the indicated computer accounts are created. This parameter specifies that only network packets that are authenticated as incoming from or outgoing to a computer identified in the list of computer accounts (SID) match this rule. This parameter value is specified as an SDDL string.
* **RemoteUser**: Specifies that matching IPsec rules of the indicated user accounts are created. This parameter specifies that only network packets that are authenticated as incoming from or outgoing to a user identified in the list of user accounts match this rule. This parameter value is specified as an SDDL string.
* **DynamicTransport**: Specifies a dynamic transport: { Any | ProximityApps | ProximitySharing | WifiDirectPrinting | WifiDirectDisplay | WifiDirectDevices }
* **EdgeTraversalPolicy**: Specifies that matching firewall rules of the indicated edge traversal policy are created: { Block | Allow | DeferToUser | DeferToApp }
* **IcmpType**: Specifies the ICMP type codes.
* **LocalOnlyMapping**: Indicates that matching firewall rules of the indicated value are created.
* **LooseSourceMapping**: Indicates that matching firewall rules of the indicated value are created.
* **OverrideBlockRules**: Indicates that matching network traffic that would otherwise be blocked are allowed.
* **Owner**: Specifies that matching firewall rules of the indicated owner are created.

### xNetConnectionProfile

* **InterfaceAlias**: Specifies the alias for the Interface that is being changed.
* **NetworkCategory**: Sets the NetworkCategory for the interface - per [the documentation ](https://technet.microsoft.com/en-us/%5Clibrary/jj899565(v=wps.630).aspx) this can only be set to { Public | Private }
* **IPv4Connectivity**: Specifies the IPv4 Connection Value { Disconnected | NoTraffic | Subnet | LocalNetwork | Internet }
* **IPv6Connectivity**: Specifies the IPv6 Connection Value { Disconnected | NoTraffic | Subnet | LocalNetwork | Internet }

### xDhcpClient

* **State**: The desired state of the DHCP Client: { Enabled | Disabled }. Mandatory.
* **InterfaceAlias**: Alias of the network interface for which the DNS server address is set. Mandatory.
* **AddressFamily**: IP address family: { IPv4 | IPv6 }. Mandatory.

### xRoute

* **InterfaceAlias**: Specifies the alias of a network interface. Mandatory.
* **AddressFamily**: Specifies the IP address family. { IPv4 | IPv6 }. Mandatory.
* **DestinationPrefix**: Specifies a destination prefix of an IP route. A destination prefix consists of an IP address prefix and a prefix length, separated by a slash (/). Mandatory.
* **NextHop**: Specifies the next hop for the IP route. Mandatory.
* **Ensure**: Specifies whether the route should exist. { Present | Absent }. Defaults: Present.
* **RouteMetric**: Specifies an integer route metric for an IP route. Default: 256.
* **Publish**: Specifies the publish setting of an IP route. { No | Yes | Age }. Default: No.
* **PreferredLifetime**: Specifies a preferred lifetime in seconds of an IP route.

### xNetBIOS

* **InterfaceAlias**: Specifies the alias of a network interface. Mandatory.
* **Setting**: xNetBIOS setting { Default | Enable | Disable }. Mandatory.

### xNetworkTeam
* **Name**: Specifies the name of the network team to create.
* **TeamMembers**: Specifies the network interfaces that should be a part of the network team. This is a comma-separated list.
* **TeamingMode**: Specifies the teaming mode configuration. { SwitchIndependent | LACP | Static}.
* **LoadBalancingAlgorithm**: Specifies the load balancing algorithm for the network team. { Dynamic | HyperVPort | IPAddresses | MacAddresses | TransportPorts }.
* **Ensure**: Specifies if the network team should be created or deleted. { Present | Absent }.

### xHostsFile
* **HostName**: Specifies the name of the computer that will be mapped to an IP address.
* **IPAddress**: Specifies the IP Address that should be mapped to the host name.
* **Ensure**: Specifies if the hosts file entry should be created or deleted. { Present | Absent }.

### xNetAdapterBinding
* **InterfaceAlias**: Specifies the alias of a network interface. Mandatory.
* **ComponentId**: Specifies the underlying name of the transport or filter in the following form - ms_xxxx, such as ms_tcpip. Mandatory.
* **State**: Specifies if the component ID for the Interface should be Enabled or Disabled. Optional. Defaults to Enabled. { Enabled | Disabled }.

## Functions

### Get-xNetworkAdapterName
* Finds a network adapter name based on the parameters specified.  **This is investigational, names and parameters are subject to change**
* **Name**: **Mandatory**, the name of the adapter you are trying to find, to refine the results after the rest of the criteria are queried.
* **Status**: Optional, with a default of `Up`. The status of the network adapter. { Up | Disconnected | Disabled }
* **PhysicalMediaType**:   Optional, with no default. The physical media type of the network adapter. Examples: `802.3`
* Returns a structure with the following properties:
    * **Name**: The name of the first matching adapter.
    * **PhysicalMediaType**: The Physical media type of the first matching adapter.
    * **Status**: The status of the first matching adapter.
    * **MatchingAdapterCount**: The count of the matching adapters

### Test-xNetworkAdapterName
* Tests if a network adapter exists with the specified name by calling Get-xNetworkAdapterName and comparing the returned name.  **This is investigational, names and parameters are subject to change**
* **Name**: **Mandatory**, the name of the adapter you are trying to find, if an adapter by this name is found, no other parameters are used.
* **Status**: Optional, with a default of `Up`. The status of the network adapter. { Up | Disconnected | Disabled }
* **PhysicalMediaType**:   Optional, with no default. The physical media type of the network adapter. Examples: `802.3`
* Returns `$true` if the named adapter exist, `$false` if it does not.

### Set-xNetworkAdapterName
* Sets the network adapter name of the adapter found by the parameters specified.  **This is investigational, names and parameters are subject to change**
* **Name**: **Mandatory**, the name of the adapter you are trying to find, if an adapter by this name is found, no other parameters are used.
* **Status**: Optional, with a default of `Up`. The status of the network adapter. { Up | Disconnected | Disabled }
* **PhysicalMediaType**:   Optional, with no default. The physical media type of the network adapter. Examples: `802.3`
* **IgnoreMultipleMatchingAdapters**: If the function finds multiple adapters, it will error, unless this switch is specified, then it will rename the first adapter.  Since name is part of the query, further queries should return one adapter.

## Known Invalid Configurations

### xFirewall
* The exception 'One of the port keywords is invalid' will be thrown if a rule is created with the LocalPort set to PlayToDiscovery and the Protocol is not set to UDP. This is not an unexpected error, but because the New-NetFirewallRule documentation is incorrect.
This issue has been reported on [Microsoft Connect](https://connect.microsoft.com/PowerShell/feedbackdetail/view/1974268/new-set-netfirewallrule-cmdlet-localport-parameter-documentation-is-incorrect-for-playtodiscovery)

## Known Issues

### xFirewall
The following error may occur when applying xFirewall configurations on Windows Server 2012 R2 if [KB3000850](https://support.microsoft.com/en-us/kb/3000850) is not installed. Please ensure this update is installed if this error occurs.
```
The cmdlet does not fully support the Inquire action for debug messages. Cmdlet operation will continue during the prompt. Select a different action preference via -Debug switch or $DebugPreference variable, and try again.
```

## Versions

### Unreleased

### 2.10.0.0

* Added the following resources:
    * MSFT_xNetAdapterBinding resource to enable/disable network adapter bindings.
<<<<<<< HEAD
* Fixed bug where xHostsFile would duplicate an entry instead of updating an existing one
=======
* Updated Sample_xIPAddress_*.ps1 examples to show correct usage of setting a Static IP address to prevent issue when DHCP assigned IP address already matches staticly assigned IP address.
>>>>>>> 410f15de

### 2.9.0.0

* MSFT_xDefaultGatewayAddress: Added Integration Tests.
* MSFT_xDhcpClient: Added Integration Tests.
* MSFT_xDnsConnectionSuffix: Added Integration Tests.
* MSFT_xDnsServerAddress: Added Integration Tests.
* MSFT_xIPAddress: Added Integration Tests.
* MSFT_xDhcpClient: Fixed logged message in Test-TargetResource.
* Added functions:
    * Get-xNetworkAdapterName
    * Test-xNetworkAdapterName
    * Set-xNetworkAdapterName


### 2.8.0.0

* Templates folder removed. Use the test templates in the [Tests.Template folder in the DSCResources repository](https://github.com/PowerShell/DscResources/tree/master/Tests.Template) instead.
* Added the following resources:
    * MSFT_xHostsFile resource to manage hosts file entries.
* MSFT_xFirewall: Fix test of Profile parameter status.
* MSFT_xIPAddress: Fix false negative when desired IP is a substring of current IP.

### 2.7.0.0

* Added the following resources:
    * MSFT_xNetworkTeam resource to manage native network adapter teaming.

### 2.6.0.0

* Added the following resources:
    * MSFT_xDhcpClient resource to enable/disable DHCP on individual interfaces.
    * MSFT_xRoute resource to manage network routes.
    * MSFT_xNetBIOS resource to configure NetBIOS over TCP/IP settings on individual interfaces.
* MSFT_*: Unit and Integration tests updated to use DSCResource.Tests\TestHelper.psm1 functions.
* MSFT_*: Resource Name added to all unit test Desribes.
* Templates update to use DSCResource.Tests\TestHelper.psm1 functions.
* MSFT_xNetConnectionProfile: Integration tests fixed when more than one connection profile present.
* Changed AppVeyor.yml to use WMF 5 build environment.
* MSFT_xIPAddress: Removed test for DHCP Status.
* MSFT_xFirewall: New parameters added:
    * DynamicTransport
    * EdgeTraversalPolicy
    * LocalOnlyMapping
    * LooseSourceMapping
    * OverrideBlockRules
    * Owner
* All unit & integration tests updated to be able to be run from any folder under tests directory.
* Unit & Integration test template headers updated to match DSCResource templates.

### 2.5.0.0
* Added the following resources:
    * MSFT_xDNSConnectionSuffix resource to manage connection-specific DNS suffixes.
    * MSFT_xNetConnectionProfile resource to manage Connection Profiles for interfaces.
* MSFT_xDNSServerAddress: Corrected Verbose logging messages when multiple DNS adddressed specified.
* MSFT_xDNSServerAddress: Change to ensure resource terminates if DNS Server validation fails.
* MSFT_xDNSServerAddress: Added Validate parameter to enable DNS server validation when changing server addresses.
* MSFT_xFirewall: ApplicationPath Parameter renamed to Program for consistency with Cmdlets.
* MSFT_xFirewall: Fix to prevent error when DisplayName parameter is set on an existing rule.
* MSFT_xFirewall: Setting a different DisplayName parameter on an existing rule now correctly reports as needs change.
* MSFT_xFirewall: Changed DisplayGroup parameter to Group for consistency with Cmdlets and reduce confusion.
* MSFT_xFirewall: Changing the Group of an existing Firewall rule will recreate the Firewall rule rather than change it.
* MSFT_xFirewall: New parameters added:
    * Authentication
    * Encryption
    * InterfaceAlias
    * InterfaceType
    * LocalAddress
    * LocalUser
    * Package
    * Platform
    * RemoteAddress
    * RemoteMachine
    * RemoteUser
* MSFT_xFirewall: Profile parameter now handled as an Array.

### 2.4.0.0
* Added following resources:
    * MSFT_xDefaultGatewayAddress
* MSFT_xFirewall: Removed code using DisplayGroup to lookup Firewall Rule because it was redundant.
* MSFT_xFirewall: Set-TargetResource now updates firewall rules instead of recreating them.
* MSFT_xFirewall: Added message localization support.
* MSFT_xFirewall: Removed unessesary code for handling multiple rules with same name.
* MSFT_xDefaultGatewayAddress: Removed unessesary try/catch logic from around networking cmdlets.
* MSFT_xIPAddress: Removed unessesary try/catch logic from around networking cmdlets.
* MSFT_xDNSServerAddress: Removed unessesary try/catch logic from around networking cmdlets.
* MSFT_xDefaultGatewayAddress: Refactored to add more unit tests and cleanup logic.
* MSFT_xIPAddress: Network Connection Profile no longer forced to Private when IP address changed.
* MSFT_xIPAddress: Refactored to add more unit tests and cleanup logic.
* MSFT_xDNSServerAddress: Refactored to add more unit tests and cleanup logic.
* MSFT_xFirewall: Refactored to add more unit tests and cleanup logic.
* MSFT_xIPAddress: Removed default gateway parameter - use xDefaultGatewayAddress resource.
* MSFT_xIPAddress: Added check for IP address format not matching address family.
* MSFT_xDNSServerAddress: Corrected error message when address format doesn't match address family.

### 2.3.0.0

* MSFT_xDNSServerAddress: Added support for setting DNS for both IPv4 and IPv6 on the same Interface
* MSFT_xDNSServerAddress: AddressFamily parameter has been changed to mandatory.
* Removed xDscResourceDesigner tests (moved to common tests)
* Fixed Test-TargetResource to test against all provided parameters
* Modified tests to not copy file to Program Files

* Changes to xFirewall causes Get-DSCConfiguration to no longer crash
    * Modified Schema to reduce needed functions.
    * General re-factoring and clean up of xFirewall.
    * Added Unit and Integration tests to resource.

### 2.2.0.0

* Changes in xFirewall resources to meet Test-xDscResource criteria

### 2.1.1.1

* Updated to fix issue with Get-DscConfiguration and xFirewall

### 2.1.0

* Added validity check that IPAddress and IPAddressFamily conforms with each other

### 2.0.0.0

* Adding the xFirewall resource

### 1.0.0.0

* Initial release with the following resources:
    - xIPAddress
    - xDnsServerAddress


## Examples

### Set IP Address on an ethernet NIC

This configuration will set the IP Address with some typical values for a network interface with the alias 'Ethernet'.

```powershell
Configuration Sample_xIPAddress_FixedValue
{
    param
    (
        [string[]]$NodeName = 'localhost'
    )
    Import-DscResource -Module xNetworking
    Node $NodeName
    {
        xIPAddress NewIPAddress
        {
            IPAddress      = "2001:4898:200:7:6c71:a102:ebd8:f482"
            InterfaceAlias = "Ethernet"
            SubnetMask     = 24
            AddressFamily  = "IPV6"
        }
    }
}
```

### Set IP Address with parameterized values

This configuration will set the IP Address on a network interface that is identified by its alias.

``` powershell
Configuration Sample_xIPAddress_Parameterized
{
    param
    (
        [string[]]$NodeName = 'localhost',
        [Parameter(Mandatory)]
        [string]$IPAddress,
        [Parameter(Mandatory)]
        [string]$InterfaceAlias,
        [int]$SubnetMask = 16,
        [ValidateSet("IPv4","IPv6")]
        [string]$AddressFamily = 'IPv4'
    )
    Import-DscResource -Module xNetworking
    Node $NodeName
    {
        xIPAddress NewIPAddress
        {
            IPAddress      = $IPAddress
            InterfaceAlias = $InterfaceAlias
            SubnetMask     = $SubnetMask
            AddressFamily  = $AddressFamily
        }
    }
}
```

### Set DNS server address

This configuration will set the DNS server address on a network interface that is identified by its alias.

```powershell
Configuration Sample_xDnsServerAddress
{
    param
    (
        [string[]]$NodeName = 'localhost',
        [Parameter(Mandatory)]
        [string]$DnsServerAddress,
        [Parameter(Mandatory)]
        [string]$InterfaceAlias,
        [ValidateSet("IPv4","IPv6")]
        [string]$AddressFamily = 'IPv4',
        [Boolean]$Validate
    )
    Import-DscResource -Module xNetworking
    Node $NodeName
    {
        xDnsServerAddress DnsServerAddress
        {
            Address        = $DnsServerAddress
            InterfaceAlias = $InterfaceAlias
            AddressFamily  = $AddressFamily
            Validate       = $Validate
        }
    }
}
```

### Set a DNS connection suffix

This configuration will set a DNS connection-specific suffix on a network interface that is identified by its alias.

```powershell
Configuration Sample_xDnsConnectionSuffix
{
    param
    (
        [string[]]$NodeName = 'localhost',
        [Parameter(Mandatory)]
        [string]$InterfaceAlias,
        [Parameter(Mandatory)]
        [string]$DnsSuffix
    )
    Import-DscResource -Module xNetworking
    Node $NodeName
    {
        xDnsConnectionSuffix DnsConnectionSuffix
        {
            InterfaceAlias           = $InterfaceAlias
            ConnectionSpecificSuffix = $DnsSuffix
        }
    }
}
```

### Set Default Gateway server address

This configuration will set the default gateway address on a network interface that is identified by its alias.

```powershell
Configuration Sample_xDefaultGatewayAddress_Set
{
    param
    (
        [string[]]$NodeName = 'localhost',
        [Parameter(Mandatory)]
        [string]$DefaultGateway,
        [Parameter(Mandatory)]
        [string]$InterfaceAlias,
        [ValidateSet("IPv4","IPv6")]
        [string]$AddressFamily = 'IPv4'
    )
    Import-DscResource -Module xNetworking
    Node $NodeName
    {
        xDefaultGatewayAddress SetDefaultGateway
        {
            Address        = $DefaultGateway
            InterfaceAlias = $InterfaceAlias
            AddressFamily  = $AddressFamily
        }
    }
}
```

### Remove Default Gateway server address

This configuration will remove the default gateway address on a network interface that is identified by its alias.

```powershell
Configuration Sample_xDefaultGatewayAddress_Remove
{
    param
    (
        [string[]]$NodeName = 'localhost',
        [Parameter(Mandatory)]
        [string]$InterfaceAlias,
        [ValidateSet("IPv4","IPv6")]
        [string]$AddressFamily = 'IPv4'
    )
    Import-DscResource -Module xNetworking
    Node $NodeName
    {
        xDefaultGatewayAddress RemoveDefaultGateway
        {
            InterfaceAlias = $InterfaceAlias
            AddressFamily  = $AddressFamily
        }
    }
}
```

### Adding a firewall rule

This configuration will ensure that a firewall rule is present.

```powershell
# DSC configuration for Firewall
Configuration Add_FirewallRule
{
    param
    (
        [string[]]$NodeName = 'localhost'
    )

    Import-DSCResource -ModuleName xNetworking

    Node $NodeName
    {
        xFirewall Firewall
        {
            Name                  = "MyAppFirewallRule"
            Program               = "c:\windows\system32\MyApp.exe"
        }
    }
}
```

### Add a firewall rule to an existing group

This configuration ensures that two firewall rules are present on the target node, both within the same group.

```powershell
Configuration Add_FirewallRuleToExistingGroup
{
    param
    (
        [string[]]$NodeName = 'localhost'
    )

    Import-DSCResource -ModuleName xNetworking

    Node $NodeName
    {
        xFirewall Firewall
        {
            Name                  = "MyFirewallRule"
            DisplayName           = "My Firewall Rule"
            Group                 = "My Firewall Rule Group"
        }

        xFirewall Firewall1
        {
            Name                  = "MyFirewallRule1"
            DisplayName           = "My Firewall Rule"
            Group                 = "My Firewall Rule Group"
            Ensure                = "Present"
            Enabled               = "True"
            Profile               = ("Domain", "Private")
        }
    }
}
```

### Disable access to an application

This example ensures that notepad.exe is blocked by the firewall.
```powershell
Configuration Disable_AccessToApplication
{
    param
    (
        [string[]]$NodeName = 'localhost'
    )

    Import-DSCResource -ModuleName xNetworking

    Node $NodeName
    {
        xFirewall Firewall
        {
            Name                  = "NotePadFirewallRule"
            DisplayName           = "Firewall Rule for Notepad.exe"
            Group                 = "NotePad Firewall Rule Group"
            Ensure                = "Present"
            Action                = 'Blocked'
            Description           = "Firewall Rule for Notepad.exe"
            Program               = "c:\windows\system32\notepad.exe"
        }
    }
}
```

### Disable access with additional parameters

This example will disable notepad.exe's outbound access.

```powershell
# DSC configuration for Firewall

configuration Sample_xFirewall_AddFirewallRule
{
    param
    (
        [string[]]$NodeName = 'localhost'
    )

    Import-DSCResource -ModuleName xNetworking

    Node $NodeName
    {
        xFirewall Firewall
        {
            Name                  = "NotePadFirewallRule"
            DisplayName           = "Firewall Rule for Notepad.exe"
            Group                 = "NotePad Firewall Rule Group"
            Ensure                = "Present"
            Enabled               = "True"
            Profile               = ("Domain", "Private")
            Direction             = "OutBound"
            RemotePort            = ("8080", "8081")
            LocalPort             = ("9080", "9081")
            Protocol              = "TCP"
            Description           = "Firewall Rule for Notepad.exe"
            Program               = "c:\windows\system32\notepad.exe"
            Service               = "WinRM"
        }
    }
 }

Sample_xFirewall_AddFirewallRule
Start-DscConfiguration -Path Sample_xFirewall_AddFirewallRule -Wait -Verbose -Force
```

### Enable a built-in Firewall Rule

This example enables the built-in Firewall Rule 'World Wide Web Services (HTTP Traffic-In)'.
```powershell
configuration Sample_xFirewall_EnableBuiltInFirewallRule
{
    param
    (
        [string[]]$NodeName = 'localhost'
    )

    Import-DSCResource -ModuleName xNetworking

    Node $NodeName
    {
        xFirewall Firewall
        {
            Name                  = "IIS-WebServerRole-HTTP-In-TCP"
            Ensure                = "Present"
            Enabled               = "True"
        }
    }
 }
```

### Create a Firewall Rule using all available Parameters

This example will create a firewall rule using all available xFirewall resource parameters. This rule is not meaningful and would not be used like this in reality. It is used to show the expected formats of the different parameters.
```powershell
configuration Sample_xFirewall_AddFirewallRule_AllParameters
{
    param
    (
        [string[]]$NodeName = 'localhost'
    )

    Import-DSCResource -ModuleName xNetworking

    Node $NodeName
    {
        xFirewall Firewall
        {
            Name                  = "NotePadFirewallRule"
            DisplayName           = "Firewall Rule for Notepad.exe"
            Group                 = "NotePad Firewall Rule Group"
            Ensure                = "Present"
            Enabled               = "True"
            Profile               = ("Domain", "Private")
            Direction             = "OutBound"
            RemotePort            = ("8080", "8081")
            LocalPort             = ("9080", "9081")
            Protocol              = "TCP"
            Description           = "Firewall Rule for Notepad.exe"
            Program               = "c:\windows\system32\notepad.exe"
            Service               = "WinRM"
            Authentication        = "Required"
            Encryption            = "Required"
            InterfaceAlias        = "Ethernet"
            InterfaceType         = "Wired"
            LocalAddress          = @("192.168.2.0-192.168.2.128","192.168.1.0/255.255.255.0")
            LocalUser             = "O:LSD:(D;;CC;;;S-1-15-3-4)(A;;CC;;;S-1-5-21-3337988176-3917481366-464002247-1001)"
            Package               = "S-1-15-2-3676279713-3632409675-756843784-3388909659-2454753834-4233625902-1413163418"
            Platform              = "6.1"
            RemoteAddress         = @("192.168.2.0-192.168.2.128","192.168.1.0/255.255.255.0")
            RemoteMachine         = "O:LSD:(D;;CC;;;S-1-5-21-1915925333-479612515-2636650677-1621)(A;;CC;;;S-1-5-21-1915925333-479612515-2636650677-1620)"
            RemoteUser            = "O:LSD:(D;;CC;;;S-1-15-3-4)(A;;CC;;;S-1-5-21-3337988176-3917481366-464002247-1001)"
            DynamicTransport      = "ProximitySharing"
            EdgeTraversalPolicy   = "Block"
            IcmpType              = ("51","52")
            LocalOnlyMapping      = $true
            LooseSourceMapping    = $true
            OverrideBlockRules    = $true
            Owner                 = "S-1-5-21-3337988176-3917481366-464002247-500"
        }
    }
 }

Sample_xFirewall_AddFirewallRule_AllParameters
Start-DscConfiguration -Path Sample_xFirewall_AddFirewallRule_AllParameters -Wait -Verbose -Force
```

### Set the NetConnectionProfile to Public

```powershell
configuration MSFT_xNetConnectionProfile_Config {
    Import-DscResource -ModuleName xNetworking
    node localhost {
        xNetConnectionProfile Integration_Test {
            InterfaceAlias   = 'Wi-Fi'
            NetworkCategory  = 'Public'
            IPv4Connectivity = 'Internet'
            IPv6Connectivity = 'Disconncted'
        }
    }
}
```

### Set the DHCP Client state
This example would set the DHCP Client State to enabled.

```powershell
configuration Sample_xDhcpClient_Enabled
{
    param
    (
        [string[]]$NodeName = 'localhost',

        [Parameter(Mandatory)]
        [string]$InterfaceAlias,

        [Parameter(Mandatory)]
        [ValidateSet("IPv4","IPv6")]
        [string]$AddressFamily
    )

    Import-DscResource -Module xDhcpClient

    Node $NodeName
    {
        xDhcpClient EnableDhcpClient
        {
            State          = 'Enabled'
            InterfaceAlias = $InterfaceAlias
            AddressFamily  = $AddressFamily
        }
    }
}
```

### Add a Route
This example will add an IPv4 route on interface Ethernet.

```powershell
configuration Sample_xRoute_AddRoute
{
    param
    (
        [string[]]$NodeName = 'localhost'
    )

    Import-DSCResource -ModuleName xNetworking

    Node $NodeName
    {
        xRoute NetRoute1
        {
            Ensure = 'Present'
            InterfaceAlias = 'Ethernet'
            AddressFamily = 'IPv4'
            DestinationPrefix = '192.168.0.0/16'
            NextHop = '192.168.120.0'
            RouteMetric = 200
        }
    }
 }

Sample_xRoute_AddRoute
Start-DscConfiguration -Path Sample_xRoute_AddRoute -Wait -Verbose -Force
```

### Create a network team
This example shows creating a native network team.

```powershell
configuration Sample_xNetworkTeam_AddTeam
{
    param
    (
        [string[]]$NodeName = 'localhost'
    )

    Import-DSCResource -ModuleName xNetworking

    Node $NodeName
    {
        xNetworkTeam HostTeam
        {
          Name = 'HostTeam'
          TeamingMode = 'SwitchIndependent'
          LoadBalancingAlgorithm = 'HyperVPort'
          TeamMembers = 'NIC1','NIC2'
          Ensure = 'Present'
        }
    }
 }

Sample_xNetworkTeam_AddTeam
Start-DscConfiguration -Path Sample_xNetworkTeam_AddTeam -Wait -Verbose -Force
```

### Add a hosts file entry
This example will add an hosts file entry.

```powershell
configuration Sample_xHostsFile_AddEntry
{
    param
    (
        [string[]]$NodeName = 'localhost'
    )

    Import-DSCResource -ModuleName xNetworking

    Node $NodeName
    {
        xHostsFile HostEntry
        {
          HostName  = 'Host01'
          IPAddress = '192.168.0.1'
          Ensure    = 'Present'
        }
    }
 }

Sample_xHostsFile_AddEntry
Start-DscConfiguration -Path Sample_xHostsFile_AddEntry -Wait -Verbose -Force
```

### Disable IPv6 on a Network Adapter.
This example will disable the IPv6 binding on the network adapter 'Ethernet'.

```powershell
configuration Sample_xNetAdapterBinding_DisableIPv6
{
    param
    (
        [string[]]$NodeName = 'localhost'
    )

    Import-DSCResource -ModuleName xNetworking

    Node $NodeName
    {
        xNetAdapterBinding DisableIPv6
        {
            InterfaceAlias = 'Ethernet'
            ComponentId = 'ms_tcpip6'
            State = 'Disabled'
        }
    }
}

Sample_xNetAdapterBinding_DisableIPv6
Start-DscConfiguration -Path Sample_xNetAdapterBinding_DisableIPv6 -Wait -Verbose -Force
```

### Set a node to use itself as a DNS server

**Note** this sample assumes you have already setup DNS on the machine for brevity.

**This is investigational, names and parameters are subject to change.  The DSC team is investigating a better way to do this.**

Sample of using *-xNetworkAdapterName Functions

```PowerShell
Configuration SetDns
{
    param
    (
        [string[]]$NodeName = 'localhost'
    )

    Import-DSCResource -ModuleName xNetworking

    Node $NodeName
    {
        script NetAdapterName
        {
            GetScript = {
                Import-module xNetworking
                $getResult = Get-xNetworkAdapterName -Name 'Ethernet1'
                return @{
                    result = $getResult
                }
            }
            TestScript = {
                Import-module xNetworking
                Test-xNetworkAdapterName -Name 'Ethernet1'
            }
            SetScript = {
                Import-module xNetworking
                Set-xNetworkAdapterName -Name 'Ethernet1' -IgnoreMultipleMatchingAdapters
            }
        }
        xDnsServerAddress DnsServerAddress
        {
            Address        = '127.0.0.1'
            InterfaceAlias = 'Ethernet1'
            AddressFamily  = 'IPv4'
            DependsOn = @('[Script]NetAdapterName')
        }
    }
}
```<|MERGE_RESOLUTION|>--- conflicted
+++ resolved
@@ -189,11 +189,8 @@
 
 * Added the following resources:
     * MSFT_xNetAdapterBinding resource to enable/disable network adapter bindings.
-<<<<<<< HEAD
-* Fixed bug where xHostsFile would duplicate an entry instead of updating an existing one
-=======
-* Updated Sample_xIPAddress_*.ps1 examples to show correct usage of setting a Static IP address to prevent issue when DHCP assigned IP address already matches staticly assigned IP address.
->>>>>>> 410f15de
+    * Fixed bug where xHostsFile would duplicate an entry instead of updating an existing one
+    * Updated Sample_xIPAddress_*.ps1 examples to show correct usage of setting a Static IP address to prevent issue when DHCP assigned IP address already matches staticly assigned IP address.
 
 ### 2.9.0.0
 
