[![Build status](https://ci.appveyor.com/api/projects/status/obmudad7gy8usbx2/branch/master?svg=true)](https://ci.appveyor.com/project/PowerShell/xnetworking/branch/master)

# xNetworking

The **xNetworking** module contains the following resources:
* **xFirewall**
* **xIPAddress**
* **xDnsServerAddress**
* **xDnsConnectionSuffix**
* **xDefaultGatewayAddress**
* **xNetConnectionProfile**
* **xDhcpClient**
* **xRoute**
* **xNetBIOS**
* **xNetworkTeam**
* **xHostsFile**

## Contributing
Please check out common DSC Resources [contributing guidelines](https://github.com/PowerShell/DscResource.Kit/blob/master/CONTRIBUTING.md).

## Resources

* **xFirewall** sets a node's firewall rules.
* **xIPAddress** sets a node's IP address.
* **xDnsServerAddress** sets a node's DNS server.
* **xDnsConnectionSuffix** sets a node's network interface connection-specific DNS suffix.
* **xDefaultGatewayAddress** sets a node's default gateway address.
* **xNetConnectionProfile** sets a node's connection profile.

### xIPAddress

* **IPAddress**: The desired IP address.
* **InterfaceAlias**: Alias of the network interface for which the IP address should be set.
* **SubnetMask**: Local subnet size.
* **AddressFamily**: IP address family: { IPv4 | IPv6 }

### xDnsServerAddress

* **Address**: The desired DNS Server address(es)
* **InterfaceAlias**: Alias of the network interface for which the DNS server address is set.
* **AddressFamily**: IP address family: { IPv4 | IPv6 }
* **Validate**: Requires that the DNS Server addresses be validated if they are updated. It will cause the resouce to throw a 'A general error occurred that is not covered by a more specific error code.' error if set to True and specified DNS Servers are not accessible. Defaults to False.

### xDnsConnectionSuffix

* **InterfaceAlias**: Alias of the network interface for which the DNS server address is set.
* **ConnectionSpecificSuffix**: DNS connection-specific suffix to assign to the network interface.
* **RegisterThisConnectionsAddress**: Specifies that the IP address for this connection is to be registered. The default value is True.
* **UseSuffixWhenRegistering**: Specifies that this host name and the connection specific suffix for this connection are to be registered. The default value is False.
* **Ensure**: Ensure that the network interface connection-specific suffix is present or not. { Present | Absent }

### xDefaultGatewayAddress

* **Address**: The desired default gateway address - if not provided default gateway will be removed.
* **InterfaceAlias**: Alias of the network interface for which the default gateway address is set.
* **AddressFamily**: IP address family: { IPv4 | IPv6 }

### xFirewall

* **Name**: Name of the firewall rule.
* **DisplayName**: Localized, user-facing name of the firewall rule being created.
* **Group**: Name of the firewall group where we want to put the firewall rule.
* **Ensure**: Ensure that the firewall rule is Present or Absent.
* **Enabled**: Enable or Disable the supplied configuration.
* **Action**: Allow or Block the supplied configuration: { NotConfigured | Allow | Block }
* **Profile**: Specifies one or more profiles to which the rule is assigned.
* **Direction**: Direction of the connection.
* **RemotePort**: Specific port used for filter. Specified by port number, range, or keyword.
* **LocalPort**: Local port used for the filter.
* **Protocol**: Specific protocol for filter. Specified by name, number, or range.
* **Description**: Documentation for the rule.
* **Program**: Path and filename of the program for which the rule is applied.
* **Service**: Specifies the short name of a Windows service to which the firewall rule applies.
* **Authentication**: Specifies that authentication is required on firewall rules: { NotRequired | Required | NoEncap }
* **Encryption**: Specifies that encryption in authentication is required on firewall rules: { NotRequired | Required | Dynamic }
* **InterfaceAlias**: Specifies the alias of the interface that applies to the traffic.
* **InterfaceType**: Specifies that only network connections made through the indicated interface types are subject to the requirements of this rule: { Any | Wired | Wireless | RemoteAccess }
* **LocalAddress**: Specifies that network packets with matching IP addresses match this rule. This parameter value is the first end point of an IPsec rule and specifies the computers that are subject to the requirements of this rule. This parameter value is an IPv4 or IPv6 address, hostname, subnet, range, or the following keyword: Any.
* **LocalUser**: Specifies the principals to which network traffic this firewall rule applies. The principals, represented by security identifiers (SIDs) in the security descriptor definition language (SDDL) string, are services, users, application containers, or any SID to which network traffic is associated.
* **Package**: Specifies the Windows Store application to which the firewall rule applies. This parameter is specified as a security identifier (SID).
* **Platform**: Specifies which version of Windows the associated rule applies.
* **RemoteAddress**: Specifies that network packets with matching IP addresses match this rule. This parameter value is the second end point of an IPsec rule and specifies the computers that are subject to the requirements of this rule. This parameter value is an IPv4 or IPv6 address, hostname, subnet, range, or the following keyword: Any
* **RemoteMachine**: Specifies that matching IPsec rules of the indicated computer accounts are created. This parameter specifies that only network packets that are authenticated as incoming from or outgoing to a computer identified in the list of computer accounts (SID) match this rule. This parameter value is specified as an SDDL string.
* **RemoteUser**: Specifies that matching IPsec rules of the indicated user accounts are created. This parameter specifies that only network packets that are authenticated as incoming from or outgoing to a user identified in the list of user accounts match this rule. This parameter value is specified as an SDDL string.
* **DynamicTransport**: Specifies a dynamic transport: { Any | ProximityApps | ProximitySharing | WifiDirectPrinting | WifiDirectDisplay | WifiDirectDevices }
* **EdgeTraversalPolicy**: Specifies that matching firewall rules of the indicated edge traversal policy are created: { Block | Allow | DeferToUser | DeferToApp }
* **IcmpType**: Specifies the ICMP type codes.
* **LocalOnlyMapping**: Indicates that matching firewall rules of the indicated value are created.
* **LooseSourceMapping**: Indicates that matching firewall rules of the indicated value are created.
* **OverrideBlockRules**: Indicates that matching network traffic that would otherwise be blocked are allowed.
* **Owner**: Specifies that matching firewall rules of the indicated owner are created.

### xNetConnectionProfile

* **InterfaceAlias**: Specifies the alias for the Interface that is being changed.
* **NetworkCategory**: Sets the NetworkCategory for the interface - per [the documentation ](https://technet.microsoft.com/en-us/%5Clibrary/jj899565(v=wps.630).aspx) this can only be set to { Public | Private }
* **IPv4Connectivity**: Specifies the IPv4 Connection Value { Disconnected | NoTraffic | Subnet | LocalNetwork | Internet }
* **IPv6Connectivity**: Specifies the IPv6 Connection Value { Disconnected | NoTraffic | Subnet | LocalNetwork | Internet }

### xDhcpClient

* **State**: The desired state of the DHCP Client: { Enabled | Disabled }. Mandatory.
* **InterfaceAlias**: Alias of the network interface for which the DNS server address is set. Mandatory.
* **AddressFamily**: IP address family: { IPv4 | IPv6 }. Mandatory.

### xRoute

* **InterfaceAlias**: Specifies the alias of a network interface. Mandatory.
* **AddressFamily**: Specifies the IP address family. { IPv4 | IPv6 }. Mandatory.
* **DestinationPrefix**: Specifies a destination prefix of an IP route. A destination prefix consists of an IP address prefix and a prefix length, separated by a slash (/). Mandatory.
* **NextHop**: Specifies the next hop for the IP route. Mandatory.
* **Ensure**: Specifies whether the route should exist. { Present | Absent }. Defaults: Present.
* **RouteMetric**: Specifies an integer route metric for an IP route. Default: 256.
* **Publish**: Specifies the publish setting of an IP route. { No | Yes | Age }. Default: No.
* **PreferredLifetime**: Specifies a preferred lifetime in seconds of an IP route.

### xNetBIOS

* **InterfaceAlias**: Specifies the alias of a network interface. Mandatory.
* **Setting**: xNetBIOS setting { Default | Enable | Disable }. Mandatory.

### xNetworkTeam
* **Name**: Specifies the name of the network team to create.
* **TeamMembers**: Specifies the network interfaces that should be a part of the network team. This is a comma-separated list.
* **TeamingMode**: Specifies the teaming mode configuration. { SwitchIndependent | LACP | Static}.
* **LoadBalancingAlgorithm**: Specifies the load balancing algorithm for the network team. { Dynamic | HyperVPort | IPAddresses | MacAddresses | TransportPorts }.
* **Ensure**: Specifies if the network team should be created or deleted. { Present | Absent }.

<<<<<<< HEAD
### xNetworkAdapterName
* **PhysicalMediaType**: Specifies physical media type of the adapter you want to affect.  Defaults to `802.3`.
* **Status**: Specifies the status of the adapter you want to affect.  Defaults to `Up`.
* **Name**: Specifies the Name the adapter should use.
* **IgnoreMultipleMatchingAdapters**: Specifies that if multiple adapters are found.  The resource should not treat this as an error and affect only the first one.
* **MatchingAdapterCount**: Only returned when the resource is retrieved.  Indicates the number of adapters matching the specified criteria.
=======
### xHostsFile
* **HostName**: Specifies the name of the computer that will be mapped to an IP address.
* **IPAddress**: Specifies the IP Address that should be mapped to the host name.
* **Ensure**: Specifies if the hosts file entry should be created or deleted. { Present | Absent }.
>>>>>>> e1d4d7ff

## Known Invalid Configurations

### xFirewall
* The exception 'One of the port keywords is invalid' will be thrown if a rule is created with the LocalPort set to PlayToDiscovery and the Protocol is not set to UDP. This is not an unexpected error, but because the New-NetFirewallRule documentation is incorrect.
This issue has been reported on [Microsoft Connect](https://connect.microsoft.com/PowerShell/feedbackdetail/view/1974268/new-set-netfirewallrule-cmdlet-localport-parameter-documentation-is-incorrect-for-playtodiscovery)

## Known Issues

### xFirewall
The following error may occur when applying xFirewall configurations on Windows Server 2012 R2 if [KB3000850](https://support.microsoft.com/en-us/kb/3000850) is not installed. Please ensure this update is installed if this error occurs.
```
The cmdlet does not fully support the Inquire action for debug messages. Cmdlet operation will continue during the prompt. Select a different action preference via -Debug switch or $DebugPreference variable, and try again.
```

## Versions

### Unreleased
* Added the following resources:
    * MSFT_xNetworkAdapterName resource to set adapter names


* MSFT_xDefaultGatewayAddress: Added Integration Tests.
* MSFT_xDhcpClient: Added Integration Tests.
* MSFT_xDnsConnectionSuffix: Added Integration Tests.
* MSFT_xDnsServerAddress: Added Integration Tests.
* MSFT_xIPAddress: Added Integration Tests.
* MSFT_xDhcpClient: Fixed logged message in Test-TargetResource.

### 2.8.0.0

* Templates folder removed. Use the test templates in the [Tests.Template folder in the DSCResources repository](https://github.com/PowerShell/DscResources/tree/master/Tests.Template) instead.
* Added the following resources:
    * MSFT_xHostsFile resource to manage hosts file entries.
* MSFT_xFirewall: Fix test of Profile parameter status.
* MSFT_xIPAddress: Fix false negative when desired IP is a substring of current IP.

### 2.7.0.0

* Added the following resources:
    * MSFT_xNetworkTeam resource to manage native network adapter teaming.

### 2.6.0.0

* Added the following resources:
    * MSFT_xDhcpClient resource to enable/disable DHCP on individual interfaces.
    * MSFT_xRoute resource to manage network routes.
    * MSFT_xNetBIOS resource to configure NetBIOS over TCP/IP settings on individual interfaces.
* MSFT_*: Unit and Integration tests updated to use DSCResource.Tests\TestHelper.psm1 functions.
* MSFT_*: Resource Name added to all unit test Desribes.
* Templates update to use DSCResource.Tests\TestHelper.psm1 functions.
* MSFT_xNetConnectionProfile: Integration tests fixed when more than one connection profile present.
* Changed AppVeyor.yml to use WMF 5 build environment.
* MSFT_xIPAddress: Removed test for DHCP Status.
* MSFT_xFirewall: New parameters added:
    * DynamicTransport
    * EdgeTraversalPolicy
    * LocalOnlyMapping
    * LooseSourceMapping
    * OverrideBlockRules
    * Owner
* All unit & integration tests updated to be able to be run from any folder under tests directory.
* Unit & Integration test template headers updated to match DSCResource templates.

### 2.5.0.0
* Added the following resources:
    * MSFT_xDNSConnectionSuffix resource to manage connection-specific DNS suffixes.
    * MSFT_xNetConnectionProfile resource to manage Connection Profiles for interfaces.
* MSFT_xDNSServerAddress: Corrected Verbose logging messages when multiple DNS adddressed specified.
* MSFT_xDNSServerAddress: Change to ensure resource terminates if DNS Server validation fails.
* MSFT_xDNSServerAddress: Added Validate parameter to enable DNS server validation when changing server addresses.
* MSFT_xFirewall: ApplicationPath Parameter renamed to Program for consistency with Cmdlets.
* MSFT_xFirewall: Fix to prevent error when DisplayName parameter is set on an existing rule.
* MSFT_xFirewall: Setting a different DisplayName parameter on an existing rule now correctly reports as needs change.
* MSFT_xFirewall: Changed DisplayGroup parameter to Group for consistency with Cmdlets and reduce confusion.
* MSFT_xFirewall: Changing the Group of an existing Firewall rule will recreate the Firewall rule rather than change it.
* MSFT_xFirewall: New parameters added:
    * Authentication
    * Encryption
    * InterfaceAlias
    * InterfaceType
    * LocalAddress
    * LocalUser
    * Package
    * Platform
    * RemoteAddress
    * RemoteMachine
    * RemoteUser
* MSFT_xFirewall: Profile parameter now handled as an Array.

### 2.4.0.0
* Added following resources:
    * MSFT_xDefaultGatewayAddress
* MSFT_xFirewall: Removed code using DisplayGroup to lookup Firewall Rule because it was redundant.
* MSFT_xFirewall: Set-TargetResource now updates firewall rules instead of recreating them.
* MSFT_xFirewall: Added message localization support.
* MSFT_xFirewall: Removed unessesary code for handling multiple rules with same name.
* MSFT_xDefaultGatewayAddress: Removed unessesary try/catch logic from around networking cmdlets.
* MSFT_xIPAddress: Removed unessesary try/catch logic from around networking cmdlets.
* MSFT_xDNSServerAddress: Removed unessesary try/catch logic from around networking cmdlets.
* MSFT_xDefaultGatewayAddress: Refactored to add more unit tests and cleanup logic.
* MSFT_xIPAddress: Network Connection Profile no longer forced to Private when IP address changed.
* MSFT_xIPAddress: Refactored to add more unit tests and cleanup logic.
* MSFT_xDNSServerAddress: Refactored to add more unit tests and cleanup logic.
* MSFT_xFirewall: Refactored to add more unit tests and cleanup logic.
* MSFT_xIPAddress: Removed default gateway parameter - use xDefaultGatewayAddress resource.
* MSFT_xIPAddress: Added check for IP address format not matching address family.
* MSFT_xDNSServerAddress: Corrected error message when address format doesn't match address family.

### 2.3.0.0

* MSFT_xDNSServerAddress: Added support for setting DNS for both IPv4 and IPv6 on the same Interface
* MSFT_xDNSServerAddress: AddressFamily parameter has been changed to mandatory.
* Removed xDscResourceDesigner tests (moved to common tests)
* Fixed Test-TargetResource to test against all provided parameters
* Modified tests to not copy file to Program Files

* Changes to xFirewall causes Get-DSCConfiguration to no longer crash
    * Modified Schema to reduce needed functions.
    * General re-factoring and clean up of xFirewall.
    * Added Unit and Integration tests to resource.

### 2.2.0.0

* Changes in xFirewall resources to meet Test-xDscResource criteria

### 2.1.1.1

* Updated to fix issue with Get-DscConfiguration and xFirewall

### 2.1.0

* Added validity check that IPAddress and IPAddressFamily conforms with each other

### 2.0.0.0

* Adding the xFirewall resource

### 1.0.0.0

* Initial release with the following resources:
    - xIPAddress
    - xDnsServerAddress


## Examples

### Set IP Address on an ethernet NIC

This configuration will set the IP Address with some typical values for a network interface with the alias 'Ethernet'.

```powershell
Configuration Sample_xIPAddress_FixedValue
{
    param
    (
        [string[]]$NodeName = 'localhost'
    )
    Import-DscResource -Module xNetworking
    Node $NodeName
    {
        xIPAddress NewIPAddress
        {
            IPAddress      = "2001:4898:200:7:6c71:a102:ebd8:f482"
            InterfaceAlias = "Ethernet"
            SubnetMask     = 24
            AddressFamily  = "IPV6"
        }
    }
}
```

### Set IP Address with parameterized values

This configuration will set the IP Address on a network interface that is identified by its alias.

``` powershell
Configuration Sample_xIPAddress_Parameterized
{
    param
    (
        [string[]]$NodeName = 'localhost',
        [Parameter(Mandatory)]
        [string]$IPAddress,
        [Parameter(Mandatory)]
        [string]$InterfaceAlias,
        [int]$SubnetMask = 16,
        [ValidateSet("IPv4","IPv6")]
        [string]$AddressFamily = 'IPv4'
    )
    Import-DscResource -Module xNetworking
    Node $NodeName
    {
        xIPAddress NewIPAddress
        {
            IPAddress      = $IPAddress
            InterfaceAlias = $InterfaceAlias
            SubnetMask     = $SubnetMask
            AddressFamily  = $AddressFamily
        }
    }
}
```

### Set DNS server address

This configuration will set the DNS server address on a network interface that is identified by its alias.

```powershell
Configuration Sample_xDnsServerAddress
{
    param
    (
        [string[]]$NodeName = 'localhost',
        [Parameter(Mandatory)]
        [string]$DnsServerAddress,
        [Parameter(Mandatory)]
        [string]$InterfaceAlias,
        [ValidateSet("IPv4","IPv6")]
        [string]$AddressFamily = 'IPv4',
        [Boolean]$Validate
    )
    Import-DscResource -Module xNetworking
    Node $NodeName
    {
        xDnsServerAddress DnsServerAddress
        {
            Address        = $DnsServerAddress
            InterfaceAlias = $InterfaceAlias
            AddressFamily  = $AddressFamily
            Validate       = $Validate
        }
    }
}
```

### Set a DNS connection suffix

This configuration will set a DNS connection-specific suffix on a network interface that is identified by its alias.

```powershell
Configuration Sample_xDnsConnectionSuffix
{
    param
    (
        [string[]]$NodeName = 'localhost',
        [Parameter(Mandatory)]
        [string]$InterfaceAlias,
        [Parameter(Mandatory)]
        [string]$DnsSuffix
    )
    Import-DscResource -Module xNetworking
    Node $NodeName
    {
        xDnsConnectionSuffix DnsConnectionSuffix
        {
            InterfaceAlias           = $InterfaceAlias
            ConnectionSpecificSuffix = $DnsSuffix
        }
    }
}
```

### Set Default Gateway server address

This configuration will set the default gateway address on a network interface that is identified by its alias.

```powershell
Configuration Sample_xDefaultGatewayAddress_Set
{
    param
    (
        [string[]]$NodeName = 'localhost',
        [Parameter(Mandatory)]
        [string]$DefaultGateway,
        [Parameter(Mandatory)]
        [string]$InterfaceAlias,
        [ValidateSet("IPv4","IPv6")]
        [string]$AddressFamily = 'IPv4'
    )
    Import-DscResource -Module xNetworking
    Node $NodeName
    {
        xDefaultGatewayAddress SetDefaultGateway
        {
			Address        = $DefaultGateway
            InterfaceAlias = $InterfaceAlias
            AddressFamily  = $AddressFamily
        }
    }
}
```

### Remove Default Gateway server address

This configuration will remove the default gateway address on a network interface that is identified by its alias.

```powershell
Configuration Sample_xDefaultGatewayAddress_Remove
{
    param
    (
        [string[]]$NodeName = 'localhost',
        [Parameter(Mandatory)]
        [string]$InterfaceAlias,
        [ValidateSet("IPv4","IPv6")]
        [string]$AddressFamily = 'IPv4'
    )
    Import-DscResource -Module xNetworking
    Node $NodeName
    {
        xDefaultGatewayAddress RemoveDefaultGateway
        {
            InterfaceAlias = $InterfaceAlias
            AddressFamily  = $AddressFamily
        }
    }
}
```

### Adding a firewall rule

This configuration will ensure that a firewall rule is present.

```powershell
# DSC configuration for Firewall
Configuration Add_FirewallRule
{
    param
    (
        [string[]]$NodeName = 'localhost'
    )

    Import-DSCResource -ModuleName xNetworking

    Node $NodeName
    {
        xFirewall Firewall
        {
            Name                  = "MyAppFirewallRule"
            Program               = "c:\windows\system32\MyApp.exe"
        }
    }
}
```

### Add a firewall rule to an existing group

This configuration ensures that two firewall rules are present on the target node, both within the same group.

```powershell
Configuration Add_FirewallRuleToExistingGroup
{
    param
    (
        [string[]]$NodeName = 'localhost'
    )

    Import-DSCResource -ModuleName xNetworking

    Node $NodeName
    {
        xFirewall Firewall
        {
            Name                  = "MyFirewallRule"
            DisplayName           = "My Firewall Rule"
            Group                 = "My Firewall Rule Group"
        }

        xFirewall Firewall1
        {
            Name                  = "MyFirewallRule1"
            DisplayName           = "My Firewall Rule"
            Group                 = "My Firewall Rule Group"
            Ensure                = "Present"
            Enabled               = "True"
            Profile               = ("Domain", "Private")
        }
    }
}
```

### Disable access to an application

This example ensures that notepad.exe is blocked by the firewall.
```powershell
Configuration Disable_AccessToApplication
{
    param
    (
        [string[]]$NodeName = 'localhost'
    )

    Import-DSCResource -ModuleName xNetworking

    Node $NodeName
    {
        xFirewall Firewall
        {
            Name                  = "NotePadFirewallRule"
            DisplayName           = "Firewall Rule for Notepad.exe"
            Group                 = "NotePad Firewall Rule Group"
            Ensure                = "Present"
            Action                = 'Blocked'
            Description           = "Firewall Rule for Notepad.exe"
            Program               = "c:\windows\system32\notepad.exe"
        }
    }
}
```

### Disable access with additional parameters

This example will disable notepad.exe's outbound access.

```powershell
# DSC configuration for Firewall

configuration Sample_xFirewall_AddFirewallRule
{
    param
    (
        [string[]]$NodeName = 'localhost'
    )

    Import-DSCResource -ModuleName xNetworking

    Node $NodeName
    {
        xFirewall Firewall
        {
            Name                  = "NotePadFirewallRule"
            DisplayName           = "Firewall Rule for Notepad.exe"
            Group                 = "NotePad Firewall Rule Group"
            Ensure                = "Present"
            Enabled               = "True"
            Profile               = ("Domain", "Private")
            Direction             = "OutBound"
            RemotePort            = ("8080", "8081")
            LocalPort             = ("9080", "9081")
            Protocol              = "TCP"
            Description           = "Firewall Rule for Notepad.exe"
            Program               = "c:\windows\system32\notepad.exe"
            Service               = "WinRM"
        }
    }
 }

Sample_xFirewall_AddFirewallRule
Start-DscConfiguration -Path Sample_xFirewall_AddFirewallRule -Wait -Verbose -Force
```

### Enable a built-in Firewall Rule

This example enables the built-in Firewall Rule 'World Wide Web Services (HTTP Traffic-In)'.
```powershell
configuration Sample_xFirewall_EnableBuiltInFirewallRule
{
    param
    (
        [string[]]$NodeName = 'localhost'
    )

    Import-DSCResource -ModuleName xNetworking

    Node $NodeName
    {
        xFirewall Firewall
        {
            Name                  = "IIS-WebServerRole-HTTP-In-TCP"
            Ensure                = "Present"
            Enabled               = "True"
        }
    }
 }
```

### Create a Firewall Rule using all available Parameters

This example will create a firewall rule using all available xFirewall resource parameters. This rule is not meaningful and would not be used like this in reality. It is used to show the expected formats of the different parameters.
```powershell
configuration Sample_xFirewall_AddFirewallRule_AllParameters
{
    param
    (
        [string[]]$NodeName = 'localhost'
    )

    Import-DSCResource -ModuleName xNetworking

    Node $NodeName
    {
        xFirewall Firewall
        {
            Name                  = "NotePadFirewallRule"
            DisplayName           = "Firewall Rule for Notepad.exe"
            Group                 = "NotePad Firewall Rule Group"
            Ensure                = "Present"
            Enabled               = "True"
            Profile               = ("Domain", "Private")
            Direction             = "OutBound"
            RemotePort            = ("8080", "8081")
            LocalPort             = ("9080", "9081")
            Protocol              = "TCP"
            Description           = "Firewall Rule for Notepad.exe"
            Program               = "c:\windows\system32\notepad.exe"
            Service               = "WinRM"
            Authentication        = "Required"
            Encryption            = "Required"
            InterfaceAlias        = "Ethernet"
            InterfaceType         = "Wired"
            LocalAddress          = @("192.168.2.0-192.168.2.128","192.168.1.0/255.255.255.0")
            LocalUser             = "O:LSD:(D;;CC;;;S-1-15-3-4)(A;;CC;;;S-1-5-21-3337988176-3917481366-464002247-1001)"
            Package               = "S-1-15-2-3676279713-3632409675-756843784-3388909659-2454753834-4233625902-1413163418"
            Platform              = "6.1"
            RemoteAddress         = @("192.168.2.0-192.168.2.128","192.168.1.0/255.255.255.0")
            RemoteMachine         = "O:LSD:(D;;CC;;;S-1-5-21-1915925333-479612515-2636650677-1621)(A;;CC;;;S-1-5-21-1915925333-479612515-2636650677-1620)"
            RemoteUser            = "O:LSD:(D;;CC;;;S-1-15-3-4)(A;;CC;;;S-1-5-21-3337988176-3917481366-464002247-1001)"
            DynamicTransport      = "ProximitySharing"
            EdgeTraversalPolicy   = "Block"
            IcmpType              = ("51","52")
            LocalOnlyMapping      = $true
            LooseSourceMapping    = $true
            OverrideBlockRules    = $true
            Owner                 = "S-1-5-21-3337988176-3917481366-464002247-500"
        }
    }
 }

Sample_xFirewall_AddFirewallRule_AllParameters
Start-DscConfiguration -Path Sample_xFirewall_AddFirewallRule_AllParameters -Wait -Verbose -Force
```

### Set the NetConnectionProfile to Public

```powershell
configuration MSFT_xNetConnectionProfile_Config {
    Import-DscResource -ModuleName xNetworking
    node localhost {
        xNetConnectionProfile Integration_Test {
            InterfaceAlias   = 'Wi-Fi'
            NetworkCategory  = 'Public'
            IPv4Connectivity = 'Internet'
            IPv6Connectivity = 'Disconncted'
        }
    }
}
```

### Set the DHCP Client state
This example would set the DHCP Client State to enabled.

```powershell
configuration Sample_xDhcpClient_Enabled
{
    param
    (
        [string[]]$NodeName = 'localhost',

        [Parameter(Mandatory)]
        [string]$InterfaceAlias,

        [Parameter(Mandatory)]
        [ValidateSet("IPv4","IPv6")]
        [string]$AddressFamily
    )

    Import-DscResource -Module xDhcpClient

    Node $NodeName
    {
        xDhcpClient EnableDhcpClient
        {
            State          = 'Enabled'
            InterfaceAlias = $InterfaceAlias
            AddressFamily  = $AddressFamily
        }
    }
}
```

### Add a Route
This example will add an IPv4 route on interface Ethernet.

```powershell
configuration Sample_xRoute_AddRoute
{
    param
    (
        [string[]]$NodeName = 'localhost'
    )

    Import-DSCResource -ModuleName xNetworking

    Node $NodeName
    {
        xRoute NetRoute1
        {
            Ensure = 'Present'
            InterfaceAlias = 'Ethernet'
            AddressFamily = 'IPv4'
            DestinationPrefix = '192.168.0.0/16'
            NextHop = '192.168.120.0'
            RouteMetric = 200
        }
    }
 }

Sample_xRoute_AddRoute
Start-DscConfiguration -Path Sample_xRoute_AddRoute -Wait -Verbose -Force
```
<<<<<<< HEAD
### Rename the first up ethernet adapter
This example will rename the first up ethernet adapter

```powershell
configuration Sample_xNetworkAdapterName
=======

### Create a network team
This example shows creating a native network team.

```powershell
configuration Sample_xNetworkTeam_AddTeam
{
    param
    (
        [string[]]$NodeName = 'localhost'
    )

    Import-DSCResource -ModuleName xNetworking

    Node $NodeName
    {
        xNetworkTeam HostTeam
        {
          Name = 'HostTeam'
          TeamingMode = 'SwitchIndependent'
          LoadBalancingAlgorithm = 'HyperVPort'
          TeamMembers = 'NIC1','NIC2'
          Ensure = 'Present'
        }
    }
 }

Sample_xNetworkTeam_AddTeam
Start-DscConfiguration -Path Sample_xNetworkTeam_AddTeam -Wait -Verbose -Force
```

### Add a hosts file entry
This example will add an hosts file entry.

```powershell
configuration Sample_xHostsFile_AddEntry
>>>>>>> e1d4d7ff
{
    param
    (
        [string[]]$NodeName = 'localhost'
    )

    Import-DSCResource -ModuleName xNetworking

    Node $NodeName
    {
<<<<<<< HEAD
        xNetworkAdapterName adapter
        {
            Name                           = 'MyEthernet' #key
            PhysicalMediaType              = '802.3'      #query
            Status                         = 'Up'         #query
            IgnoreMultipleMatchingAdapters = $true        #option
        }
    }
 }

Sample_xNetworkAdapterName
Start-DscConfiguration -Path Sample_xNetworkAdapterName -Wait -Verbose -Force
=======
        xHostsFile HostEntry
        {
          HostName  = 'Host01'
          IPAddress = '192.168.0.1'
          Ensure    = 'Present'
        }
    }
 }

Sample_xHostsFile_AddEntry
Start-DscConfiguration -Path Sample_xHostsFile_AddEntry -Wait -Verbose -Force
>>>>>>> e1d4d7ff
```<|MERGE_RESOLUTION|>--- conflicted
+++ resolved
@@ -126,19 +126,10 @@
 * **LoadBalancingAlgorithm**: Specifies the load balancing algorithm for the network team. { Dynamic | HyperVPort | IPAddresses | MacAddresses | TransportPorts }.
 * **Ensure**: Specifies if the network team should be created or deleted. { Present | Absent }.
 
-<<<<<<< HEAD
-### xNetworkAdapterName
-* **PhysicalMediaType**: Specifies physical media type of the adapter you want to affect.  Defaults to `802.3`.
-* **Status**: Specifies the status of the adapter you want to affect.  Defaults to `Up`.
-* **Name**: Specifies the Name the adapter should use.
-* **IgnoreMultipleMatchingAdapters**: Specifies that if multiple adapters are found.  The resource should not treat this as an error and affect only the first one.
-* **MatchingAdapterCount**: Only returned when the resource is retrieved.  Indicates the number of adapters matching the specified criteria.
-=======
 ### xHostsFile
 * **HostName**: Specifies the name of the computer that will be mapped to an IP address.
 * **IPAddress**: Specifies the IP Address that should be mapped to the host name.
 * **Ensure**: Specifies if the hosts file entry should be created or deleted. { Present | Absent }.
->>>>>>> e1d4d7ff
 
 ## Known Invalid Configurations
 
@@ -157,9 +148,6 @@
 ## Versions
 
 ### Unreleased
-* Added the following resources:
-    * MSFT_xNetworkAdapterName resource to set adapter names
-
 
 * MSFT_xDefaultGatewayAddress: Added Integration Tests.
 * MSFT_xDhcpClient: Added Integration Tests.
@@ -750,13 +738,6 @@
 Sample_xRoute_AddRoute
 Start-DscConfiguration -Path Sample_xRoute_AddRoute -Wait -Verbose -Force
 ```
-<<<<<<< HEAD
-### Rename the first up ethernet adapter
-This example will rename the first up ethernet adapter
-
-```powershell
-configuration Sample_xNetworkAdapterName
-=======
 
 ### Create a network team
 This example shows creating a native network team.
@@ -793,31 +774,16 @@
 
 ```powershell
 configuration Sample_xHostsFile_AddEntry
->>>>>>> e1d4d7ff
-{
-    param
-    (
-        [string[]]$NodeName = 'localhost'
-    )
-
-    Import-DSCResource -ModuleName xNetworking
-
-    Node $NodeName
-    {
-<<<<<<< HEAD
-        xNetworkAdapterName adapter
-        {
-            Name                           = 'MyEthernet' #key
-            PhysicalMediaType              = '802.3'      #query
-            Status                         = 'Up'         #query
-            IgnoreMultipleMatchingAdapters = $true        #option
-        }
-    }
- }
-
-Sample_xNetworkAdapterName
-Start-DscConfiguration -Path Sample_xNetworkAdapterName -Wait -Verbose -Force
-=======
+{
+    param
+    (
+        [string[]]$NodeName = 'localhost'
+    )
+
+    Import-DSCResource -ModuleName xNetworking
+
+    Node $NodeName
+    {
         xHostsFile HostEntry
         {
           HostName  = 'Host01'
@@ -829,5 +795,4 @@
 
 Sample_xHostsFile_AddEntry
 Start-DscConfiguration -Path Sample_xHostsFile_AddEntry -Wait -Verbose -Force
->>>>>>> e1d4d7ff
 ```