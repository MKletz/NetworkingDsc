--- conflicted
+++ resolved
@@ -210,8 +210,8 @@
 
 ### Unreleased
 
-<<<<<<< HEAD
 - Fixed typo in the example's Action property from "Blocked" (which isn't a valid value) to "Block".
+- Fix xDnsClientGlobalSetting Set/Test-TargetResource to handle comparison of suffix list arrays.
 - Added CommonResourceHelper.psm1 based on copy from [PSDscResources](https://github.com/PowerShell/PSDscResources/blob/dev/DscResources/CommonResourceHelper.psm1).
 - MSFT_xFirewall:
   - Cleaned up ParameterList table layout and moved into a new file (MSFT_xFirewall.data.psd1).
@@ -224,10 +224,6 @@
   - Added integration tests for Removal of Firewall rule.
 - Resolved final markdown errors (MD*) in Readmd.md.
 - Added NetworkingCommon module to contain shared networking functions.
-=======
-- Fixed typo in the example's Action property from "Blocked" (which isn't a valid value) to "Block"
-- Fix xDnsClientGlobalSetting Set/Test-TargetResource to handle comparison of suffix list arrays
->>>>>>> 47671f25
 
 ### 3.1.0.0
 
