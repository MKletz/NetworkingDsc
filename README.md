﻿[![Build status](https://ci.appveyor.com/api/projects/status/obmudad7gy8usbx2/branch/master?svg=true)](https://ci.appveyor.com/project/PowerShell/xnetworking/branch/master)

# xNetworking

The **xNetworking** module contains the **xFirewall, xIPAddress** and **xDnsServerAddress** DSC resources for configuring a node’s IP address, DNS server address, and firewall rules.

## Contributing
Please check out common DSC Resources [contributing guidelines](https://github.com/PowerShell/DscResource.Kit/blob/master/CONTRIBUTING.md).


## Resources

* **xFirewall** sets a node's firewall rules.
* **xIPAddress** sets a node's IP address.
* **xDnsServerAddress** sets a node's DNS server.
* **xDefaultGatewayAddress** sets a node's default gateway address.

### xIPAddress

* **IPAddress**: The desired IP address.
* **InterfaceAlias**: Alias of the network interface for which the IP address should be set.
* **SubnetMask**: Local subnet size.
* **AddressFamily**: IP address family: { IPv4 | IPv6 }

### xDnsServerAddress

* **Address**: The desired DNS Server address(es)
* **InterfaceAlias**: Alias of the network interface for which the DNS server address is set.
* **AddressFamily**: IP address family: { IPv4 | IPv6 }

### xDefaultGatewayAddress

* **Address**: The desired default gateway address - if not provided default gateway will be removed.
* **InterfaceAlias**: Alias of the network interface for which the default gateway address is set.
* **AddressFamily**: IP address family: { IPv4 | IPv6 }

### xFirewall

* **Name**: Name of the firewall rule
* **DisplayName**: Localized, user-facing name of the firewall rule being created .
* **DisplayGroup**: Name of the firewall group where we want to put the firewall rules.
* **Ensure**: Ensure that the firewall rule is Present or Absent.
* **Enabled**: Enable or Disable the supplied configuration.
* **Action**: Permit or Block the supplied configuration
* **Profile**: Specifies one or more profiles to which the rule is assigned.
* **Direction**: Direction of the connection.
* **RemotePort**: Specific port used for filter. Specified by port number, range, or keyword.
* **LocalPort**: Local port used for the filter.
* **Protocol**: Specific protocol for filter. Specified by name, number, or range.
* **Description**: Documentation for the rule.
* **Program**: Path and filename of the program for which the rule is applied.
* **Service**: Specifies the short name of a Windows service to which the firewall rule applies.

## Known Invalid Configurations

### xFirewall
* The exception 'One of the port keywords is invalid' will be thrown if a rule is created with the LocalPort set to PlayToDiscovery and the Protocol is not set to UDP. This is not an unexpected error, but because the New-NetFirewallRule documentation is incorrect.
This issue has been reported on [Microsoft Connect](https://connect.microsoft.com/PowerShell/feedbackdetail/view/1974268/new-set-netfirewallrule-cmdlet-localport-parameter-documentation-is-incorrect-for-playtodiscovery)

* The exception 'The DisplayGroup of an existing Firewall Rule can not be changed' will be thrown if a configuration tries to change DisplayGroup property of an existing rule. This is because the Set-NetFirewallRule cmdlet does not support this function. Delete and re-create this rule instead.
This issue has been reported on [Microsoft Connect](https://connect.microsoft.com/PowerShell/feedbackdetail/view/1970765/add-ability-to-change-firewall-displaygroup-in-set-netfirewallrule-cmdlet) 

## Versions

<<<<<<< HEAD
### Unreleased Version
* MSFT_xDNSServerAddress: Corrected Verbose logging messages when multiple DNS adddressed specified.
* MSFT_xDNSServerAddress: Change to ensure resource terminates if DNS Server validation fails.
=======
### Unreleaed
* MSFT_xFirewall: ApplicationPath Parameter renamed to Program for consistency with Cmdlets.
* MSFT_xFirewall: Fix to prevent error when DisplayName parameter is set on an existing rule.
>>>>>>> 644ce469

### 2.4.0.0
* Added following resources:
  * MSFT_xDefaultGatewayAddress
* MSFT_xFirewall: Removed code using DisplayGroup to lookup Firewall Rule because it was redundant.
* MSFT_xFirewall: Set-TargetResource now updates firewall rules instead of recreating them.
* MSFT_xFirewall: Added message localization support.
* MSFT_xFirewall: Removed unessesary code for handling multiple rules with same name.
* MSFT_xDefaultGatewayAddress: Removed unessesary try/catch logic from around networking cmdlets.
* MSFT_xIPAddress: Removed unessesary try/catch logic from around networking cmdlets.
* MSFT_xDNSServerAddress: Removed unessesary try/catch logic from around networking cmdlets.
* MSFT_xDefaultGatewayAddress: Refactored to add more unit tests and cleanup logic. 
* MSFT_xIPAddress: Network Connection Profile no longer forced to Private when IP address changed.
* MSFT_xIPAddress: Refactored to add more unit tests and cleanup logic.
* MSFT_xDNSServerAddress: Refactored to add more unit tests and cleanup logic.
* MSFT_xFirewall: Refactored to add more unit tests and cleanup logic.
* MSFT_xIPAddress: Removed default gateway parameter - use xDefaultGatewayAddress resource.
* MSFT_xIPAddress: Added check for IP address format not matching address family.
* MSFT_xDNSServerAddress: Corrected error message when address format doesn't match address family.

### 2.3.0.0

* MSFT_xDNSServerAddress: Added support for setting DNS for both IPv4 and IPv6 on the same Interface
* MSFT_xDNSServerAddress: AddressFamily parameter has been changed to mandatory.
* Removed xDscResourceDesigner tests (moved to common tests)
* Fixed Test-TargetResource to test against all provided parameters
* Modified tests to not copy file to Program Files

* Changes to xFirewall causes Get-DSCConfiguration to no longer crash
    * Modified Schema to reduce needed functions.
    * General re-factoring and clean up of xFirewall.
    * Added Unit and Integration tests to resource.

### 2.2.0.0

* Changes in xFirewall resources to meet Test-xDscResource criteria

### 2.1.1.1

* Updated to fix issue with Get-DscConfiguration and xFirewall

### 2.1.0

* Added validity check that IPAddress and IPAddressFamily conforms with each other

### 2.0.0.0

* Adding the xFirewall resource

### 1.0.0.0

* Initial release with the following resources:
    - xIPAddress
    - xDnsServerAddress


## Examples

### Set IP Address on an ethernet NIC

This configuration will set the IP Address with some typical values for a network interface with the alias 'Ethernet'.

```powershell
Configuration Sample_xIPAddress_FixedValue
{
    param
    (
        [string[]]$NodeName = 'localhost'
    )
    Import-DscResource -Module xNetworking
    Node $NodeName
    {
        xIPAddress NewIPAddress
        {
            IPAddress      = "2001:4898:200:7:6c71:a102:ebd8:f482"
            InterfaceAlias = "Ethernet"
            SubnetMask     = 24
            AddressFamily  = "IPV6"
        }
    }
}
```

### Set IP Address with parameterized values

This configuration will set the IP Address on a network interface that is identified by its alias.

``` powershell
Configuration Sample_xIPAddress_Parameterized
{
    param
    (
        [string[]]$NodeName = 'localhost',
        [Parameter(Mandatory)]
        [string]$IPAddress,
        [Parameter(Mandatory)]
        [string]$InterfaceAlias,
        [int]$SubnetMask = 16,
        [ValidateSet("IPv4","IPv6")]
        [string]$AddressFamily = 'IPv4'
    )
    Import-DscResource -Module xNetworking
    Node $NodeName
    {
        xIPAddress NewIPAddress
        {
            IPAddress      = $IPAddress
            InterfaceAlias = $InterfaceAlias
            SubnetMask     = $SubnetMask
            AddressFamily  = $AddressFamily
        }
    }
}
```

### Set DNS server address

This configuration will set the DNS server address on a network interface that is identified by its alias.

```powershell
Configuration Sample_xDnsServerAddress
{
    param
    (
        [string[]]$NodeName = 'localhost',
        [Parameter(Mandatory)]
        [string]$DnsServerAddress,
        [Parameter(Mandatory)]
        [string]$InterfaceAlias,
        [ValidateSet("IPv4","IPv6")]
        [string]$AddressFamily = 'IPv4'
    )
    Import-DscResource -Module xNetworking
    Node $NodeName
    {
        xDnsServerAddress DnsServerAddress
        {
            Address        = $DnsServerAddress
            InterfaceAlias = $InterfaceAlias
            AddressFamily  = $AddressFamily
        }
    }
}
```

### Set Default Gateway server address

This configuration will set the default gateway address on a network interface that is identified by its alias.

```powershell
Configuration Sample_xDefaultGatewayAddress_Set
{
    param
    (
        [string[]]$NodeName = 'localhost',
        [Parameter(Mandatory)]
        [string]$DefaultGateway,
        [Parameter(Mandatory)]
        [string]$InterfaceAlias,
        [ValidateSet("IPv4","IPv6")]
        [string]$AddressFamily = 'IPv4'
    )
    Import-DscResource -Module xNetworking
    Node $NodeName
    {
        xDefaultGatewayAddress SetDefaultGateway
        {
			Address        = $DefaultGateway
            InterfaceAlias = $InterfaceAlias
            AddressFamily  = $AddressFamily
        }
    }
}
```

### Remove Default Gateway server address

This configuration will remove the default gateway address on a network interface that is identified by its alias.

```powershell
Configuration Sample_xDefaultGatewayAddress_Remove
{
    param
    (
        [string[]]$NodeName = 'localhost',
        [Parameter(Mandatory)]
        [string]$InterfaceAlias,
        [ValidateSet("IPv4","IPv6")]
        [string]$AddressFamily = 'IPv4'
    )
    Import-DscResource -Module xNetworking
    Node $NodeName
    {
        xDefaultGatewayAddress RemoveDefaultGateway
        {
            InterfaceAlias = $InterfaceAlias
            AddressFamily  = $AddressFamily
        }
    }
}
```

### Adding a firewall rule

This configuration will ensure that a firewall rule is present.

```powershell
# DSC configuration for Firewall
Configuration Add_FirewallRule
{
    param
    (
        [string[]]$NodeName = 'localhost'
    )

    Import-DSCResource -ModuleName xNetworking

    Node $NodeName
    {
        xFirewall Firewall
        {
            Name                  = "MyAppFirewallRule"
            ApplicationPath       = "c:\windows\system32\MyApp.exe"
        }
    }
}
```

### Add a firewall rule to an existing group

This configuration ensures that two firewall rules are present on the target node, both within the same group.

```powershell
Configuration Add_FirewallRuleToExistingGroup
{
    param
    (
        [string[]]$NodeName = 'localhost'
    )

    Import-DSCResource -ModuleName xNetworking

    Node $NodeName
    {
        xFirewall Firewall
        {
            Name                  = "MyFirewallRule"
            DisplayName           = "My Firewall Rule"
            DisplayGroup          = "My Firewall Rule Group"
        }

        xFirewall Firewall1
        {
            Name                  = "MyFirewallRule1"
            DisplayName           = "My Firewall Rule"
            DisplayGroup          = "My Firewall Rule Group"
            Ensure                = "Present"
            Enabled               = "True"
            Profile               = ("Domain", "Private")
        }
    }
}
```

### Disable access to an application

This example ensures that notepad.exe is blocked by the firewall.
```powershell
Configuration Disable_AccessToApplication
{
    param
    (
        [string[]]$NodeName = 'localhost'
    )

    Import-DSCResource -ModuleName xNetworking

    Node $NodeName
    {
        xFirewall Firewall
        {
            Name                  = "NotePadFirewallRule"
            DisplayName           = "Firewall Rule for Notepad.exe"
            DisplayGroup          = "NotePad Firewall Rule Group"
            Ensure                = "Present"
            Action                = 'Blocked'
            Description           = "Firewall Rule for Notepad.exe"
            ApplicationPath       = "c:\windows\system32\notepad.exe"
        }
    }
}
```

### Disable access with additional parameters

This example will disable notepad.exe's outbound access.

```powershell
Configuration Sample_xFirewall
{
    param
    (
        [string[]]$NodeName = 'localhost'
    )

    Import-DSCResource -ModuleName xNetworking

    Node $NodeName
    {
        xFirewall Firewall
        {
            Name                  = "NotePadFirewallRule"
            DisplayName           = "Firewall Rule for Notepad.exe"
            DisplayGroup          = "NotePad Firewall Rule Group"
            Ensure                = "Present"
            Enabled               = "True"
            Action                = 'Allow'
            Profile               = ("Domain", "Private")
            Direction             = "OutBound"
            RemotePort            = ("8080", "8081")
            LocalPort             = ("9080", "9081")
            Protocol              = "TCP"
            Description           = "Firewall Rule for Notepad.exe"
            ApplicationPath       = "c:\windows\system32\notepad.exe"
            Service               =  "WinRM"
        }
    }
 }

Sample_xFirewall
Start-DscConfiguration -Path Sample_xFirewall -Wait -Verbose -Force
```

### Enable a built-in Firewall Rule

This example enables the built-in Firewall Rule 'World Wide Web Services (HTTP Traffic-In)'.
```powershell
configuration Sample_xFirewall_EnableBuiltInFirewallRule
{
    param
    (
        [string[]]$NodeName = 'localhost'
    )

    Import-DSCResource -ModuleName xNetworking

    Node $NodeName
    {
        xFirewall Firewall
        {
            Name                  = "IIS-WebServerRole-HTTP-In-TCP"
            Ensure                = "Present"
            Enabled               = "True"
        }
    }
 }
```<|MERGE_RESOLUTION|>--- conflicted
+++ resolved
@@ -58,19 +58,15 @@
 This issue has been reported on [Microsoft Connect](https://connect.microsoft.com/PowerShell/feedbackdetail/view/1974268/new-set-netfirewallrule-cmdlet-localport-parameter-documentation-is-incorrect-for-playtodiscovery)
 
 * The exception 'The DisplayGroup of an existing Firewall Rule can not be changed' will be thrown if a configuration tries to change DisplayGroup property of an existing rule. This is because the Set-NetFirewallRule cmdlet does not support this function. Delete and re-create this rule instead.
-This issue has been reported on [Microsoft Connect](https://connect.microsoft.com/PowerShell/feedbackdetail/view/1970765/add-ability-to-change-firewall-displaygroup-in-set-netfirewallrule-cmdlet) 
+This issue has been reported on [Microsoft Connect](https://connect.microsoft.com/PowerShell/feedbackdetail/view/1970765/add-ability-to-change-firewall-displaygroup-in-set-netfirewallrule-cmdlet)
 
 ## Versions
 
-<<<<<<< HEAD
 ### Unreleased Version
 * MSFT_xDNSServerAddress: Corrected Verbose logging messages when multiple DNS adddressed specified.
 * MSFT_xDNSServerAddress: Change to ensure resource terminates if DNS Server validation fails.
-=======
-### Unreleaed
 * MSFT_xFirewall: ApplicationPath Parameter renamed to Program for consistency with Cmdlets.
 * MSFT_xFirewall: Fix to prevent error when DisplayName parameter is set on an existing rule.
->>>>>>> 644ce469
 
 ### 2.4.0.0
 * Added following resources:
@@ -82,7 +78,7 @@
 * MSFT_xDefaultGatewayAddress: Removed unessesary try/catch logic from around networking cmdlets.
 * MSFT_xIPAddress: Removed unessesary try/catch logic from around networking cmdlets.
 * MSFT_xDNSServerAddress: Removed unessesary try/catch logic from around networking cmdlets.
-* MSFT_xDefaultGatewayAddress: Refactored to add more unit tests and cleanup logic. 
+* MSFT_xDefaultGatewayAddress: Refactored to add more unit tests and cleanup logic.
 * MSFT_xIPAddress: Network Connection Profile no longer forced to Private when IP address changed.
 * MSFT_xIPAddress: Refactored to add more unit tests and cleanup logic.
 * MSFT_xDNSServerAddress: Refactored to add more unit tests and cleanup logic.
